--- conflicted
+++ resolved
@@ -38,12 +38,8 @@
 *sample_data/
 tutorials/invited_talks/
 
-# PyCharm project files
+# pyCharm project files
 .idea
 
-<<<<<<< HEAD
-# Tox files.
-=======
-# Tox isolated environmet
->>>>>>> 2af6a700
+# tox files.
 .tox