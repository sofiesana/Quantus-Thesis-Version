--- conflicted
+++ resolved
@@ -134,77 +134,68 @@
     "model,data,params,expected",
     [
         (
-<<<<<<< HEAD
-=======
-            lazy_fixture("load_1d_3ch_conv_model"),
-            lazy_fixture("almost_uniform_1d_no_abatch"),
-            {
-                "perturb_radius": 0.2,
-                "explain_func": explain,
-                "method": "Saliency",
-                "disable_warnings": False,
-                "display_progressbar": False,
-            },
-            {"min": 0.0, "max": 1.0},
-        ),
-        (
->>>>>>> 36f0e999
-            lazy_fixture("load_mnist_model"),
-            lazy_fixture("load_mnist_images"),
-            {
-                "perturb_radius": 0.2,
-                "nr_samples": 10,
-                "explain_func": explain,
-                "method": "Saliency",
-                "disable_warnings": False,
-                "display_progressbar": False,
-            },
-            {"min": 0.0, "max": 1.0},
-        ),
-        (
-<<<<<<< HEAD
-=======
-            lazy_fixture("load_1d_3ch_conv_model"),
-            lazy_fixture("almost_uniform_1d_no_abatch"),
-            {
-                "perturb_radius": 0.2,
-                "explain_func": explain,
-                "method": "Saliency",
-                "disable_warnings": True,
-                "display_progressbar": False,
-            },
-            {"min": 0.0, "max": 1.0},
-        ),
-        (
->>>>>>> 36f0e999
-            lazy_fixture("load_mnist_model"),
-            lazy_fixture("load_mnist_images"),
-            {
-                "perturb_radius": 0.2,
-                "nr_samples": 10,
-                "explain_func": explain,
-                "method": "Saliency",
-                "disable_warnings": True,
-                "display_progressbar": False,
-            },
-            {"min": 0.0, "max": 1.0},
-        ),
-        (
-<<<<<<< HEAD
-=======
-            lazy_fixture("load_1d_3ch_conv_model"),
-            lazy_fixture("almost_uniform_1d_no_abatch"),
-            {
-                "perturb_radius": 0.2,
-                "explain_func": explain,
-                "method": "Saliency",
-                "disable_warnings": True,
-                "display_progressbar": True,
-            },
-            {"min": 0.0, "max": 1.0},
-        ),
-        (
->>>>>>> 36f0e999
+            lazy_fixture("load_1d_3ch_conv_model"),
+            lazy_fixture("almost_uniform_1d_no_abatch"),
+            {
+                "perturb_radius": 0.2,
+                "explain_func": explain,
+                "method": "Saliency",
+                "disable_warnings": False,
+                "display_progressbar": False,
+            },
+            {"min": 0.0, "max": 1.0},
+        ),
+        (
+            lazy_fixture("load_mnist_model"),
+            lazy_fixture("load_mnist_images"),
+            {
+                "perturb_radius": 0.2,
+                "nr_samples": 10,
+                "explain_func": explain,
+                "method": "Saliency",
+                "disable_warnings": False,
+                "display_progressbar": False,
+            },
+            {"min": 0.0, "max": 1.0},
+        ),
+        (
+            lazy_fixture("load_1d_3ch_conv_model"),
+            lazy_fixture("almost_uniform_1d_no_abatch"),
+            {
+                "perturb_radius": 0.2,
+                "explain_func": explain,
+                "method": "Saliency",
+                "disable_warnings": True,
+                "display_progressbar": False,
+            },
+            {"min": 0.0, "max": 1.0},
+        ),
+        (
+            lazy_fixture("load_mnist_model"),
+            lazy_fixture("load_mnist_images"),
+            {
+                "perturb_radius": 0.2,
+                "nr_samples": 10,
+                "explain_func": explain,
+                "method": "Saliency",
+                "disable_warnings": True,
+                "display_progressbar": False,
+            },
+            {"min": 0.0, "max": 1.0},
+        ),
+        (
+            lazy_fixture("load_1d_3ch_conv_model"),
+            lazy_fixture("almost_uniform_1d_no_abatch"),
+            {
+                "perturb_radius": 0.2,
+                "explain_func": explain,
+                "method": "Saliency",
+                "disable_warnings": True,
+                "display_progressbar": True,
+            },
+            {"min": 0.0, "max": 1.0},
+        ),
+        (
             lazy_fixture("load_mnist_model"),
             lazy_fixture("load_mnist_images"),
             {
@@ -237,11 +228,7 @@
     ],
 )
 def test_max_sensitivity(
-<<<<<<< HEAD
-    model,
-=======
     model: ModelInterface,
->>>>>>> 36f0e999
     data: np.ndarray,
     params: dict,
     expected: Union[float, dict, bool],
@@ -525,7 +512,7 @@
                 **params,
             )
         return
-        
+
     scores = Continuity(**params)(
         model=model,
         x_batch=x_batch,
