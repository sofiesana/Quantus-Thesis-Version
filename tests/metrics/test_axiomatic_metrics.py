import pytest
from typing import Union
from pytest_lazyfixture import lazy_fixture

from ..fixtures import *
from ...quantus.metrics import *
from ...quantus.helpers import *
from ...quantus.helpers.pytorch_model import PyTorchModel
from ...quantus.helpers.tf_model import TensorFlowModel


@pytest.mark.axiomatic
@pytest.mark.parametrize(
    "model,data,params,expected",
    [
        (
            lazy_fixture("load_1d_conv_model"),
            lazy_fixture("almost_uniform_1d"),
            {
                "normalise": True,
                "disable_warnings": False,
                "display_progressbar": False,
                "a_batch_generate": False,
            },
            1.0,
        ),
        (
            lazy_fixture("load_mnist_model"),
            lazy_fixture("load_mnist_images"),
            {
                "normalise": True,
                "explain_func": explain,
                "method": "Saliency",
                "img_size": 28,
                "nr_channels": 1,
                "disable_warnings": False,
                "display_progressbar": False,
            },
            1.0,
        ),
        (
            lazy_fixture("load_1d_conv_model"),
            lazy_fixture("almost_uniform_1d"),
            {
                "abs": True,
                "explain_func": explain,
                "method": "Saliency",
                "disable_warnings": True,
                "display_progressbar": False,
                "a_batch_generate": False,
            },
            1.0,
        ),
        (
            lazy_fixture("load_mnist_model"),
            lazy_fixture("load_mnist_images"),
            {
                "abs": True,
                "explain_func": explain,
                "method": "Saliency",
                "img_size": 28,
                "nr_channels": 1,
                "disable_warnings": True,
                "display_progressbar": False,
            },
            1.0,
        ),
        (
            lazy_fixture("load_1d_conv_model"),
            lazy_fixture("almost_uniform_1d"),
            {
                "abs": False,
                "explain_func": explain,
                "method": "Saliency",
                "disable_warnings": True,
                "display_progressbar": False,
                "a_batch_generate": False,
            },
            1.0,
        ),
        (
            lazy_fixture("load_mnist_model"),
            lazy_fixture("load_mnist_images"),
            {
                "abs": False,
                "explain_func": explain,
                "method": "Saliency",
                "img_size": 28,
                "nr_channels": 1,
                "disable_warnings": True,
                "display_progressbar": False,
                "a_batch_generate": False,
            },
            1.0,
        ),
        (
            lazy_fixture("load_1d_conv_model"),
            lazy_fixture("almost_uniform_1d"),
            {
                "normalise": False,
                "explain_func": explain,
                "method": "Saliency",
                "disable_warnings": True,
                "display_progressbar": True,
                "a_batch_generate": False,
            },
            1.0,
        ),
        (
            lazy_fixture("load_mnist_model"),
            lazy_fixture("load_mnist_images"),
            {
                "normalise": False,
                "explain_func": explain,
                "method": "Saliency",
                "img_size": 28,
                "nr_channels": 1,
                "disable_warnings": True,
                "display_progressbar": True,
            },
            1.0,
        ),
    ],
)
def test_completeness(
    model,
    data: np.ndarray,
    params: dict,
    expected: Union[float, dict, bool],
):
    x_batch, y_batch = (
        data["x_batch"],
        data["y_batch"],
    )
    if params.get("a_batch_generate", True):
        explain = params["explain_func"]
        a_batch = explain(
            model=model,
            inputs=x_batch,
            targets=y_batch,
            **params,
        )
    elif "a_batch" in data:
        a_batch = data["a_batch"]
    else:
        a_batch = None
    scores = Completeness(**params)(
        model=model, x_batch=x_batch, y_batch=y_batch, a_batch=a_batch, **params
    )

    assert scores is not None, "Test failed."


@pytest.mark.axiomatic
@pytest.mark.parametrize(
    "model,data,params,expected",
    [
        (
            lazy_fixture("load_1d_conv_model"),
            lazy_fixture("almost_uniform_1d"),
            {
                "n_samples": 1,
                "normalise": True,
                "explain_func": explain,
                "method": "Saliency",
                "disable_warnings": False,
                "display_progressbar": False,
                "a_batch_generate": False,
            },
            1.0,
        ),
        (
            lazy_fixture("load_mnist_model"),
            lazy_fixture("load_mnist_images"),
            {
                "n_samples": 1,
                "normalise": True,
                "explain_func": explain,
                "method": "Saliency",
                "img_size": 28,
                "nr_channels": 1,
                "disable_warnings": False,
                "display_progressbar": False,
                "a_batch_generate": False,
            },
            1.0,
        ),
        (
            lazy_fixture("load_1d_conv_model"),
            lazy_fixture("almost_uniform_1d"),
            {
                "n_samples": 1,
                "eps": 1e-2,
                "normalise": True,
                "explain_func": explain,
                "method": "Saliency",
                "disable_warnings": True,
                "display_progressbar": False,
                "a_batch_generate": False,
            },
            1.0,
        ),
        (
            lazy_fixture("load_mnist_model"),
            lazy_fixture("load_mnist_images"),
            {
                "n_samples": 1,
                "eps": 1e-2,
                "normalise": True,
                "explain_func": explain,
                "method": "Saliency",
                "img_size": 28,
                "nr_channels": 1,
                "disable_warnings": True,
                "display_progressbar": False,
                "a_batch_generate": True,
            },
            1.0,
        ),
        (
            lazy_fixture("load_1d_conv_model"),
            lazy_fixture("almost_uniform_1d"),
            {
                "n_samples": 2,
                "normalise": False,
                "explain_func": explain,
                "method": "Saliency",
                "disable_warnings": True,
                "display_progressbar": False,
                "a_batch_generate": False,
            },
            1.0,
        ),
        (
            lazy_fixture("load_mnist_model"),
            lazy_fixture("load_mnist_images"),
            {
                "n_samples": 2,
                "normalise": False,
                "explain_func": explain,
                "method": "Saliency",
                "img_size": 28,
                "nr_channels": 1,
                "disable_warnings": True,
                "display_progressbar": False,
                "a_batch_generate": True,
            },
            1.0,
        ),
        (
            lazy_fixture("load_1d_conv_model"),
            lazy_fixture("almost_uniform_1d"),
            {
                "n_samples": 1,
                "eps": 1e-10,
                "normalise": True,
                "explain_func": explain,
                "method": "Saliency",
                "disable_warnings": True,
                "display_progressbar": True,
                "a_batch_generate": False,
            },
            1.0,
        ),
        (
            lazy_fixture("load_mnist_model"),
            lazy_fixture("load_mnist_images"),
            {
                "n_samples": 1,
                "eps": 1e-10,
                "normalise": True,
                "explain_func": explain,
                "method": "Saliency",
                "img_size": 28,
                "nr_channels": 1,
                "disable_warnings": True,
                "display_progressbar": True,
                "a_batch_generate": True,
            },
            1.0,
        ),
    ],
)
def test_non_sensitivity(
    model,
    data: np.ndarray,
    params: dict,
    expected: Union[float, dict, bool],
):
    x_batch, y_batch = (
        data["x_batch"],
        data["y_batch"],
    )
    if params.get("a_batch_generate", True):
        explain = params["explain_func"]
        a_batch = explain(
            model=model,
            inputs=x_batch,
            targets=y_batch,
            **params,
        )
    elif "a_batch" in data:
        a_batch = data["a_batch"]
    else:
        a_batch = None
    scores = NonSensitivity(**params)(
        model=model, x_batch=x_batch, y_batch=y_batch, a_batch=a_batch, **params
    )
    assert scores is not None, "Test failed."


@pytest.mark.axiomatic
@pytest.mark.parametrize(
    "model,data,params,expected",
    [
        (
            lazy_fixture("load_1d_conv_model"),
            lazy_fixture("almost_uniform_1d"),
            {
                "abs": False,
                "normalise": False,
                "explain_func": explain,
                "method": "Gradient",
                "input_shift": -1,
                "disable_warnings": False,
                "display_progressbar": False,
                "a_batch_generate": False,
            },
            {"dtypes": [True, False]},
        ),
        (
            lazy_fixture("load_mnist_model"),
            lazy_fixture("load_mnist_images"),
            {
                "abs": False,
                "normalise": False,
                "explain_func": explain,
                "method": "Gradient",
                "img_size": 28,
                "nr_channels": 1,
                "input_shift": -1,
                "disable_warnings": False,
                "display_progressbar": False,
                "features_in_step": 112,
            },
            {"dtypes": [True, False]},
        ),
        (
            lazy_fixture("load_1d_conv_model"),
            lazy_fixture("almost_uniform_1d"),
            {
                "abs": False,
                "normalise": False,
                "explain_func": explain,
                "method": "InputxGradient",
                "input_shift": -1,
                "disable_warnings": True,
                "display_progressbar": False,
                "a_batch_generate": False,
            },
            {"dtypes": [True, False]},
        ),
        (
            lazy_fixture("load_mnist_model"),
            lazy_fixture("load_mnist_images"),
            {
                "abs": False,
                "normalise": False,
                "explain_func": explain,
                "method": "InputxGradient",
                "img_size": 28,
                "nr_channels": 1,
                "input_shift": -1,
                "disable_warnings": True,
                "display_progressbar": False,
                "features_in_step": 112,
            },
            {"dtypes": [True, False]},
        ),
        (
            lazy_fixture("load_1d_conv_model"),
            lazy_fixture("almost_uniform_1d"),
            {
                "abs": False,
                "normalise": False,
                "explain_func": explain,
                "method": "Saliency",
                "input_shift": -1,
                "disable_warnings": True,
                "display_progressbar": False,
                "a_batch_generate": False,
            },
            {"dtypes": [True, False]},
        ),
        (
            lazy_fixture("load_mnist_model"),
            lazy_fixture("load_mnist_images"),
            {
                "abs": False,
                "normalise": False,
                "explain_func": explain,
                "method": "Saliency",
                "img_size": 28,
                "nr_channels": 1,
                "input_shift": -1,
                "disable_warnings": True,
                "display_progressbar": False,
                "features_in_step": 112,
            },
            {"dtypes": [True, False]},
        ),
        (
            lazy_fixture("load_1d_conv_model"),
            lazy_fixture("almost_uniform_1d"),
            {
                "abs": True,
                "normalise": True,
                "explain_func": explain,
                "method": "Saliency",
                "input_shift": -1,
                "disable_warnings": True,
                "display_progressbar": False,
                "a_batch_generate": False,
            },
            {"dtypes": [True, False]},
        ),
        (
            lazy_fixture("load_mnist_model"),
            lazy_fixture("load_mnist_images"),
            {
                "abs": True,
                "normalise": True,
                "explain_func": explain,
                "method": "Saliency",
                "img_size": 28,
                "nr_channels": 1,
                "input_shift": -1,
                "disable_warnings": True,
                "display_progressbar": False,
                "features_in_step": 112,
            },
            {"dtypes": [True, False]},
        ),
        (
            lazy_fixture("load_1d_conv_model"),
            lazy_fixture("almost_uniform_1d"),
            {
                "abs": False,
                "normalise": False,
                "explain_func": explain,
                "method": "InputXGradient",
                "input_shift": -1,
                "disable_warnings": True,
                "display_progressbar": True,
                "a_batch_generate": False,
            },
            {"dtypes": [True, False]},
        ),
        (
            lazy_fixture("load_mnist_model"),
            lazy_fixture("load_mnist_images"),
            {
                "abs": False,
                "normalise": False,
                "explain_func": explain,
                "method": "InputXGradient",
                "input_shift": -1,
                "disable_warnings": True,
                "display_progressbar": True,
                "features_in_step": 112,
            },
            {"dtypes": [True, False]},
        ),
    ],
)
<<<<<<< HEAD
def test_inputinvariance(
    model,
    data: np.ndarray,
=======
def test_input_invariance(
>>>>>>> 5612a0e6
    params: dict,
    expected: Union[float, dict, bool],
):
    x_batch, y_batch = (
        data["x_batch"],
        data["y_batch"],
    )
    if params.get("a_batch_generate", True):
        explain = params["explain_func"]
        a_batch = explain(
            model=model,
            inputs=x_batch,
            targets=y_batch,
            **params,
        )
    elif "a_batch" in data:
        a_batch = data["a_batch"]
    else:
        a_batch = None
    scores = InputInvariance(**params)(
        model=model,
        x_batch=x_batch,
        y_batch=y_batch,
        a_batch=a_batch,
        **params,
    )

    assert np.all([s in expected["dtypes"] for s in scores]), "Test failed."<|MERGE_RESOLUTION|>--- conflicted
+++ resolved
@@ -473,13 +473,9 @@
         ),
     ],
 )
-<<<<<<< HEAD
-def test_inputinvariance(
+def test_input_invariance(
     model,
     data: np.ndarray,
-=======
-def test_input_invariance(
->>>>>>> 5612a0e6
     params: dict,
     expected: Union[float, dict, bool],
 ):
