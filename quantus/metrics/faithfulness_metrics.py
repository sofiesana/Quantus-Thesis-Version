"""This module contains the collection of faithfulness metrics to evaluate attribution-based explanations of neural network models."""
import itertools
import warnings
from typing import Callable, Dict, List, Union

import numpy as np
from tqdm import tqdm

from .base import Metric
from ..helpers import asserts
from ..helpers import plotting
from ..helpers import utils
from ..helpers import warn_func
from ..helpers.asserts import attributes_check
from ..helpers.model_interface import ModelInterface
from ..helpers.normalise_func import normalise_by_negative
from ..helpers.similar_func import correlation_pearson, correlation_spearman, mse
from ..helpers.perturb_func import baseline_replacement_by_indices
from ..helpers.perturb_func import noisy_linear_imputation


class FaithfulnessCorrelation(Metric):
    """
    Implementation of faithfulness correlation by Bhatt et al., 2020.

    The Faithfulness Correlation metric intend to capture an explanation's relative faithfulness
    (or 'fidelity') with respect to the model behaviour.

    Faithfulness correlation scores shows to what extent the predicted logits of each modified test point and
    the average explanation attribution for only the subset of features are (linearly) correlated, taking the
    average over multiple runs and test samples. The metric returns one float per input-attribution pair that
    ranges between -1 and 1, where higher scores are better.

    For each test sample, |S| features are randomly selected and replace them with baseline values (zero baseline
    or average of set). Thereafter, Pearson’s correlation coefficient between the predicted logits of each modified
    test point and the average explanation attribution for only the subset of features is calculated. Results is
    average over multiple runs and several test samples.

    References:
        1) Bhatt, Umang, Adrian Weller, and José MF Moura. "Evaluating and aggregating feature-based model
        explanations." arXiv preprint arXiv:2005.00631 (2020).

    """

    @attributes_check
    def __init__(self, *args, **kwargs):
        """
        Parameters
        ----------
        args: Arguments (optional)
        kwargs: Keyword arguments (optional)
            abs (boolean): Indicates whether absolute operation is applied on the attribution, default=False.
            normalise (boolean): Indicates whether normalise operation is applied on the attribution, default=True.
            normalise_func (callable): Attribution normalisation function applied in case normalise=True,
            default=normalise_by_negative.
            default_plot_func (callable): Callable that plots the metrics result.
            disable_warnings (boolean): Indicates whether the warnings are printed, default=False.
            display_progressbar (boolean): Indicates whether a tqdm-progress-bar is printed, default=False.
            nr_runs (integer): The number of runs (for each input and explanation pair), default=100.
            subset_size (integer): The size of subset, default=224.
            perturb_baseline (string): Indicates the type of baseline: "mean", "random", "uniform", "black" or "white",
            default="black".
            similarity_func (callable): Similarity function applied to compare input and perturbed input,
            default=correlation_pearson.
            perturb_func (callable): Input perturbation function, default=baseline_replacement_by_indices.
            return_aggregate (boolean): Indicates whether an aggregated(mean) metric is returned, default=True.
            softmax (boolean): Indicates wheter to use softmax probabilities or logits in model prediction.
        """
        super().__init__()

        self.args = args
        self.kwargs = kwargs
        self.abs = self.kwargs.get("abs", False)
        self.normalise = self.kwargs.get("normalise", True)
        self.normalise_func = self.kwargs.get("normalise_func", normalise_by_negative)
        self.default_plot_func = Callable
        self.disable_warnings = self.kwargs.get("disable_warnings", False)
        self.display_progressbar = self.kwargs.get("display_progressbar", False)
        self.nr_runs = self.kwargs.get("nr_runs", 100)
        self.subset_size = self.kwargs.get("subset_size", 224)
        self.similarity_func = self.kwargs.get("similarity_func", correlation_pearson)
        self.perturb_func = self.kwargs.get(
            "perturb_func", baseline_replacement_by_indices
        )
        self.perturb_baseline = self.kwargs.get("perturb_baseline", "black")
        self.return_aggregate = self.kwargs.get("return_aggregate", True)
        self.softmax = self.kwargs.get("softmax", False)
        self.last_results = []
        self.all_results = []

        # Asserts and warnings.
        if not self.disable_warnings:
            warn_func.warn_parameterisation(
                metric_name=self.__class__.__name__,
                sensitive_params=(
                    "baseline value 'perturb_baseline', size of subset |S| 'subset_size'"
                    " and the number of runs (for each input and explanation pair) "
                    "'nr_runs'"
                ),
                citation=(
                    "Bhatt, Umang, Adrian Weller, and José MF Moura. 'Evaluating and aggregating "
                    "feature-based model explanations.' arXiv preprint arXiv:2005.00631 (2020)"
                ),
            )

    def __call__(
        self,
        model: ModelInterface,
        x_batch: np.array,
        y_batch: np.array,
        a_batch: Union[np.array, None],
        *args,
        **kwargs,
    ) -> List[float]:
        """
        This implementation represents the main logic of the metric and makes the class object callable.
        It completes batch-wise evaluation of some explanations (a_batch) with respect to some input data
        (x_batch), some output labels (y_batch) and a torch model (model).

        Parameters
            model: a torch model e.g., torchvision.models that is subject to explanation
            x_batch: a np.ndarray which contains the input data that are explained
            y_batch: a np.ndarray which contains the output labels that are explained
            a_batch: a Union[np.ndarray, None] which contains pre-computed attributions i.e., explanations
            args: Arguments (optional)
            kwargs: Keyword arguments (optional)
                channel_first (boolean): Indicates of the image dimensions are channel first, or channel last.
                Inferred from the input shape by default.
                explain_func (callable): Callable generating attributions, default=Callable.
                device (string): Indicated the device on which a torch.Tensor is or will be allocated: "cpu" or "gpu",
                default=None.

        Returns
            last_results: a list of float(s) with the evaluation outcome of concerned batch

        Examples
            # Enable GPU.
            >> device = torch.device("cuda:0" if torch.cuda.is_available() else "cpu")

            # Load a pre-trained LeNet classification model (architecture at quantus/helpers/models).
            >> model = LeNet()
            >> model.load_state_dict(torch.load("tutorials/assets/mnist"))

            # Load MNIST datasets and make loaders.
            >> test_set = torchvision.datasets.MNIST(root='./sample_data', download=True)
            >> test_loader = torch.utils.data.DataLoader(test_set, batch_size=24)

            # Load a batch of inputs and outputs to use for XAI evaluation.
            >> x_batch, y_batch = iter(test_loader).next()
            >> x_batch, y_batch = x_batch.cpu().numpy(), y_batch.cpu().numpy()

            # Generate Saliency attributions of the test set batch of the test set.
            >> a_batch_saliency = Saliency(model).attribute(inputs=x_batch, target=y_batch, abs=True).sum(axis=1)
            >> a_batch_saliency = a_batch_saliency.cpu().numpy()

            # Initialise the metric and evaluate explanations by calling the metric instance.
            >> metric = FaithfulnessCorrelation(abs=False, normalise=False)
            >> scores = metric(model=model, x_batch=x_batch, y_batch=y_batch, a_batch=a_batch_saliency, **{})
        """
        # Reshape input batch to channel first order.
        if "channel_first" in kwargs and isinstance(kwargs["channel_first"], bool):
            channel_first = kwargs.get("channel_first")
        else:
            channel_first = utils.infer_channel_first(x_batch)
        x_batch_s = utils.make_channel_first(x_batch, channel_first)

        # Wrap the model into an interface.
        if model:
            model = utils.get_wrapped_model(model, channel_first)

        # Update kwargs.
        self.kwargs = {
            **kwargs,
            **{k: v for k, v in self.__dict__.items() if k not in ["args", "kwargs"]},
        }

        # Run deprecation warnings.
        warn_func.deprecation_warnings(self.kwargs)

        self.last_results = []

        if a_batch is None:

            # Asserts.
            explain_func = self.kwargs.get("explain_func", Callable)
            asserts.assert_explain_func(explain_func=explain_func)

            # Generate explanations.
            a_batch = explain_func(
                model=model.get_model(), inputs=x_batch, targets=y_batch, **self.kwargs
            )

        # Expand attributions to input dimensionality and infer input dimensions covered by the attributions.
        a_batch = utils.expand_attribution_channel(a_batch, x_batch_s)
        a_axes = utils.infer_attribution_axes(a_batch, x_batch_s)

        # Asserts.
        asserts.assert_attributions(x_batch=x_batch_s, a_batch=a_batch)
        asserts.assert_value_smaller_than_input_size(
            x=x_batch_s, value=self.subset_size, value_name="subset_size"
        )

        # Use tqdm progressbar if not disabled.
        if not self.display_progressbar:
            iterator = zip(x_batch_s, y_batch, a_batch)
        else:
            iterator = tqdm(zip(x_batch_s, y_batch, a_batch), total=len(x_batch_s))

        for x, y, a in iterator:

            a = a.flatten()

            if self.normalise:
                a = self.normalise_func(a)

            if self.abs:
                a = np.abs(a)

            # Predict on input.
            x_input = model.shape_input(x, x.shape, channel_first=True)
            y_pred = float(model.predict(x_input, **self.kwargs)[:, y])

            pred_deltas = []
            att_sums = []

            # For each test data point, execute a couple of runs.
            for i_ix in range(self.nr_runs):

                # Randomly mask by subset size.
                a_ix = np.random.choice(a.shape[0], self.subset_size, replace=False)
                x_perturbed = self.perturb_func(
                    arr=x,
                    indices=a_ix,
                    indexed_axes=a_axes,
                    **self.kwargs,
                )
                asserts.assert_perturbation_caused_change(x=x, x_perturbed=x_perturbed)

                # Predict on perturbed input x.
                x_input = model.shape_input(x_perturbed, x.shape, channel_first=True)
                y_pred_perturb = float(model.predict(x_input, **self.kwargs)[:, y])
                pred_deltas.append(float(y_pred - y_pred_perturb))

                # Sum attributions of the random subset.
                att_sums.append(np.sum(a[a_ix]))

            similarity = self.similarity_func(a=att_sums, b=pred_deltas)
            self.last_results.append(similarity)

        if self.return_aggregate:
            self.last_results = [np.mean(self.last_results)]
        else:
            self.last_results = self.last_results

        self.all_results.append(self.last_results)

        return self.last_results


class FaithfulnessEstimate(Metric):
    """
    Implementation of Faithfulness Estimate by Alvares-Melis at el., 2018a and 2018b.

    Computes the correlations of probability drops and the relevance scores on various points,
    showing the aggregate statistics.

    References:
        1) Alvarez-Melis, David, and Tommi S. Jaakkola. "Towards robust interpretability with self-explaining
        neural networks." arXiv preprint arXiv:1806.07538 (2018).
    """

    @attributes_check
    def __init__(self, *args, **kwargs):
        """
        Parameters
        ----------
        args: Arguments (optional)
        kwargs: Keyword arguments (optional)
            abs (boolean): Indicates whether absolute operation is applied on the attribution, default=False.
            normalise (boolean): Indicates whether normalise operation is applied on the attribution, default=True.
            normalise_func (callable): Attribution normalisation function applied in case normalise=True,
            default=normalise_by_negative.
            default_plot_func (callable): Callable that plots the metrics result.
            disable_warnings (boolean): Indicates whether the warnings are printed, default=False.
            display_progressbar (boolean): Indicates whether a tqdm-progress-bar is printed, default=False.
            nr_runs (integer): The number of runs (for each input and explanation pair), default=100.
            subset_size (integer): The size of subset, default=224.
            perturb_baseline (string): Indicates the type of baseline: "mean", "random", "uniform", "black" or "white",
            default="black".
            similarity_func (callable): Similarity function applied to compare input and perturbed input,
            default=correlation_spearman.
            perturb_func (callable): Input perturbation function, default=baseline_replacement_by_indices.
            features_in_step (integer): The size of the step, default=1.
            softmax (boolean): Indicates wheter to use softmax probabilities or logits in model prediction.
        """
        super().__init__()

        self.args = args
        self.kwargs = kwargs
        self.abs = self.kwargs.get("abs", False)
        self.normalise = self.kwargs.get("normalise", True)
        self.normalise_func = self.kwargs.get("normalise_func", normalise_by_negative)
        self.default_plot_func = Callable
        self.disable_warnings = self.kwargs.get("disable_warnings", False)
        self.display_progressbar = self.kwargs.get("display_progressbar", False)
        self.similarity_func = self.kwargs.get("similarity_func", correlation_pearson)
        self.perturb_func = self.kwargs.get(
            "perturb_func", baseline_replacement_by_indices
        )
        self.perturb_baseline = self.kwargs.get("perturb_baseline", "black")
        self.features_in_step = self.kwargs.get("features_in_step", 1)
        self.softmax = self.kwargs.get("softmax", False)
        self.last_results = []
        self.all_results = []

        # Asserts and warnings.
        if not self.disable_warnings:
            warn_func.warn_parameterisation(
                metric_name=self.__class__.__name__,
                sensitive_params=(
                    "baseline value 'perturb_baseline' and similarity function "
                    "'similarity_func'"
                ),
                citation=(
                    "Alvarez-Melis, David, and Tommi S. Jaakkola. 'Towards robust interpretability"
                    " with self-explaining neural networks.' arXiv preprint arXiv:1806.07538 (2018)"
                ),
            )

    def __call__(
        self,
        model: ModelInterface,
        x_batch: np.array,
        y_batch: np.array,
        a_batch: Union[np.array, None],
        *args,
        **kwargs,
    ) -> List[float]:
        """
        This implementation represents the main logic of the metric and makes the class object callable.
        It completes batch-wise evaluation of some explanations (a_batch) with respect to some input data
        (x_batch), some output labels (y_batch) and a torch model (model).

        Parameters
            model: a torch model e.g., torchvision.models that is subject to explanation
            x_batch: a np.ndarray which contains the input data that are explained
            y_batch: a np.ndarray which contains the output labels that are explained
            a_batch: a Union[np.ndarray, None] which contains pre-computed attributions i.e., explanations
            args: Arguments (optional)
            kwargs: Keyword arguments (optional)
                channel_first (boolean): Indicates of the image dimensions are channel first, or channel last.
                Inferred from the input shape by default.
                explain_func (callable): Callable generating attributions, default=Callable.
                device (string): Indicated the device on which a torch.Tensor is or will be allocated: "cpu" or "gpu",
                default=None.

        Returns
            last_results: a list of float(s) with the evaluation outcome of concerned batch

        Examples
            # Enable GPU.
            >> device = torch.device("cuda:0" if torch.cuda.is_available() else "cpu")

            # Load a pre-trained LeNet classification model (architecture at quantus/helpers/models).
            >> model = LeNet()
            >> model.load_state_dict(torch.load("tutorials/assets/mnist"))

            # Load MNIST datasets and make loaders.
            >> test_set = torchvision.datasets.MNIST(root='./sample_data', download=True)
            >> test_loader = torch.utils.data.DataLoader(test_set, batch_size=24)

            # Load a batch of inputs and outputs to use for XAI evaluation.
            >> x_batch, y_batch = iter(test_loader).next()
            >> x_batch, y_batch = x_batch.cpu().numpy(), y_batch.cpu().numpy()

            # Generate Saliency attributions of the test set batch of the test set.
            >> a_batch_saliency = Saliency(model).attribute(inputs=x_batch, target=y_batch, abs=True).sum(axis=1)
            >> a_batch_saliency = a_batch_saliency.cpu().numpy()

            # Initialise the metric and evaluate explanations by calling the metric instance.
            >> metric = FaithfulnessEstimate(abs=True, normalise=False)
            >> scores = metric(model=model, x_batch=x_batch, y_batch=y_batch, a_batch=a_batch_saliency, **{})
        """
        # Reshape input batch to channel first order.
        if "channel_first" in kwargs and isinstance(kwargs["channel_first"], bool):
            channel_first = kwargs.get("channel_first")
        else:
            channel_first = utils.infer_channel_first(x_batch)
        x_batch_s = utils.make_channel_first(x_batch, channel_first)

        # Wrap the model into an interface.
        if model:
            model = utils.get_wrapped_model(model, channel_first)

        # Update kwargs.
        self.kwargs = {
            **kwargs,
            **{k: v for k, v in self.__dict__.items() if k not in ["args", "kwargs"]},
        }

        # Run deprecation warnings.
        warn_func.deprecation_warnings(self.kwargs)

        self.last_results = []

        if a_batch is None:

            # Asserts.
            explain_func = self.kwargs.get("explain_func", Callable)
            asserts.assert_explain_func(explain_func=explain_func)

            # Generate explanations.
            a_batch = explain_func(
                model=model.get_model(), inputs=x_batch, targets=y_batch, **self.kwargs
            )

        # Expand attributions to input dimensionality and infer input dimensions covered by the attributions.
        a_batch = utils.expand_attribution_channel(a_batch, x_batch_s)
        a_axes = utils.infer_attribution_axes(a_batch, x_batch_s)

        # Asserts.
        asserts.assert_attributions(x_batch=x_batch_s, a_batch=a_batch)
        asserts.assert_features_in_step(
            features_in_step=self.features_in_step,
            input_shape=x_batch_s.shape[2:],
        )

        # Use tqdm progressbar if not disabled.
        if not self.display_progressbar:
            iterator = zip(x_batch_s, y_batch, a_batch)
        else:
            iterator = tqdm(zip(x_batch_s, y_batch, a_batch), total=len(x_batch_s))

        for x, y, a in iterator:

            a = a.flatten()

            if self.normalise:
                a = self.normalise_func(a)

            if self.abs:
                a = np.abs(a)

            # Get indices of sorted attributions (descending).
            a_indices = np.argsort(-a)

            # Predict on input.
            x_input = model.shape_input(x, x.shape, channel_first=True)
            y_pred = float(model.predict(x_input, **self.kwargs)[:, y])

            pred_deltas = []
            att_sums = []

            for i_ix, a_ix in enumerate(a_indices[:: self.features_in_step]):

                # Perturb input by indices of attributions.
                a_ix = a_indices[
                    (self.features_in_step * i_ix) : (
                        self.features_in_step * (i_ix + 1)
                    )
                ]
                x_perturbed = self.perturb_func(
                    arr=x,
                    indices=a_ix,
                    indexed_axes=a_axes,
                    **self.kwargs,
                )
                asserts.assert_perturbation_caused_change(x=x, x_perturbed=x_perturbed)

                # Predict on perturbed input x.
                x_input = model.shape_input(x_perturbed, x.shape, channel_first=True)
                y_pred_perturb = float(model.predict(x_input, **self.kwargs)[:, y])
                pred_deltas.append(float(y_pred - y_pred_perturb))

                # Sum attributions.
                att_sums.append(a[a_ix].sum())

            self.last_results.append(self.similarity_func(a=att_sums, b=pred_deltas))

        self.all_results.append(self.last_results)

        return self.last_results


class IterativeRemovalOfFeatures(Metric):
    """
    Implementation of IROF (Iterative Removal of Features) by Rieger at el., 2020.

    The metric computes the area over the curve per class for sorted mean importances
    of feature segments (superpixels) as they are iteratively removed (and prediction scores are collected),
    averaged over several test samples.

    References:
        1) Rieger, Laura, and Lars Kai Hansen. "Irof: a low resource evaluation metric for
        explanation methods." arXiv preprint arXiv:2003.08747 (2020).

    """

    @attributes_check
    def __init__(self, *args, **kwargs):
        """
        Parameters
        ----------
        args: Arguments (optional)
        kwargs: Keyword arguments (optional)
            abs (boolean): Indicates whether absolute operation is applied on the attribution, default=False.
            normalise (boolean): Indicates whether normalise operation is applied on the attribution, default=True.
            normalise_func (callable): Attribution normalisation function applied in case normalise=True,
            default=normalise_by_negative.
            default_plot_func (callable): Callable that plots the metrics result.
            disable_warnings (boolean): Indicates whether the warnings are printed, default=False.
            display_progressbar (boolean): Indicates whether a tqdm-progress-bar is printed, default=False.
            segmentation_method (string): Image segmentation method:'slic' or 'felzenszwalb', default="slic".
            perturb_baseline (string): Indicates the type of baseline: "mean", "random", "uniform", "black" or "white",
            default="mean".
            perturb_func (callable): Input perturbation function, default=baseline_replacement_by_indices.
            return_aggregate (boolean): Indicates whether an aggregated(mean) metric is returned, default=True.
            softmax (boolean): Indicates wheter to use softmax probabilities or logits in model prediction.
        """
        super().__init__()

        self.args = args
        self.kwargs = kwargs
        self.abs = self.kwargs.get("abs", False)
        self.normalise = self.kwargs.get("normalise", True)
        self.normalise_func = self.kwargs.get("normalise_func", normalise_by_negative)
        self.default_plot_func = Callable
        self.disable_warnings = self.kwargs.get("disable_warnings", False)
        self.display_progressbar = self.kwargs.get("display_progressbar", False)
        self.segmentation_method = self.kwargs.get("segmentation_method", "slic")
        self.perturb_func = self.kwargs.get(
            "perturb_func", baseline_replacement_by_indices
        )
        self.return_aggregate = self.kwargs.get("return_aggregate", True)
        self.perturb_baseline = self.kwargs.get("perturb_baseline", "mean")
        self.softmax = self.kwargs.get("softmax", True)
        self.last_results = []
        self.all_results = []

        # Asserts and warnings.
        if not self.disable_warnings:
            warn_func.warn_parameterisation(
                metric_name=self.__class__.__name__,
                sensitive_params=(
                    "baseline value 'perturb_baseline' and the method to segment "
                    "the image 'segmentation_method' (including all its associated hyperparameters)"
                ),
                citation=(
                    "Rieger, Laura, and Lars Kai Hansen. 'Irof: a low resource evaluation metric "
                    "for explanation methods.' arXiv preprint arXiv:2003.08747 (2020)"
                ),
            )

    def __call__(
        self,
        model: ModelInterface,
        x_batch: np.array,
        y_batch: np.array,
        a_batch: Union[np.array, None],
        *args,
        **kwargs,
    ) -> List[float]:
        """
        This implementation represents the main logic of the metric and makes the class object callable.
        It completes batch-wise evaluation of some explanations (a_batch) with respect to some input data
        (x_batch), some output labels (y_batch) and a torch model (model).

        Parameters
            model: a torch model e.g., torchvision.models that is subject to explanation
            x_batch: a np.ndarray which contains the input data that are explained
            y_batch: a np.ndarray which contains the output labels that are explained
            a_batch: a Union[np.ndarray, None] which contains pre-computed attributions i.e., explanations
            args: Arguments (optional)
            kwargs: Keyword arguments (optional)
                channel_first (boolean): Indicates of the image dimensions are channel first, or channel last.
                Inferred from the input shape by default.
                explain_func (callable): Callable generating attributions, default=Callable.
                device (string): Indicated the device on which a torch.Tensor is or will be allocated: "cpu" or "gpu",
                default=None.

        Returns
            last_results: a list of float(s) with the evaluation outcome of concerned batch

        Examples
            # Enable GPU.
            >> device = torch.device("cuda:0" if torch.cuda.is_available() else "cpu")

            # Load a pre-trained LeNet classification model (architecture at quantus/helpers/models).
            >> model = LeNet()
            >> model.load_state_dict(torch.load("tutorials/assets/mnist"))

            # Load MNIST datasets and make loaders.
            >> test_set = torchvision.datasets.MNIST(root='./sample_data', download=True)
            >> test_loader = torch.utils.data.DataLoader(test_set, batch_size=24)

            # Load a batch of inputs and outputs to use for XAI evaluation.
            >> x_batch, y_batch = iter(test_loader).next()
            >> x_batch, y_batch = x_batch.cpu().numpy(), y_batch.cpu().numpy()

            # Generate Saliency attributions of the test set batch of the test set.
            >> a_batch_saliency = Saliency(model).attribute(inputs=x_batch, target=y_batch, abs=True).sum(axis=1)
            >> a_batch_saliency = a_batch_saliency.cpu().numpy()

            # Initialise the metric and evaluate explanations by calling the metric instance.
            >> metric = IROF(abs=False, normalise=False)
            >> scores = metric(model=model, x_batch=x_batch, y_batch=y_batch, a_batch=a_batch_saliency, **{})
        """
        # Reshape input batch to channel first order.
        if "channel_first" in kwargs and isinstance(kwargs["channel_first"], bool):
            channel_first = kwargs.get("channel_first")
        else:
            channel_first = utils.infer_channel_first(x_batch)
        x_batch_s = utils.make_channel_first(x_batch, channel_first)

        # Wrap the model into an interface.
        if model:
            model = utils.get_wrapped_model(model, channel_first)

        # Update kwargs.
        self.kwargs = {
            **kwargs,
            **{k: v for k, v in self.__dict__.items() if k not in ["args", "kwargs"]},
        }

        # Run deprecation warnings.
        warn_func.deprecation_warnings(self.kwargs)

        nr_channels = x_batch_s.shape[1]
        self.last_results = []

        if a_batch is None:

            # Asserts.
            explain_func = self.kwargs.get("explain_func", Callable)
            asserts.assert_explain_func(explain_func=explain_func)

            # Generate explanations.
            a_batch = explain_func(
                model=model.get_model(), inputs=x_batch, targets=y_batch, **self.kwargs
            )

        # Expand attributions to input dimensionality and infer input dimensions covered by the attributions.
        a_batch = utils.expand_attribution_channel(a_batch, x_batch_s)
        a_axes = utils.infer_attribution_axes(a_batch, x_batch_s)

        # Asserts.
        asserts.assert_attributions(x_batch=x_batch_s, a_batch=a_batch)

        # Use tqdm progressbar if not disabled.
        if not self.display_progressbar:
            iterator = enumerate(zip(x_batch_s, y_batch, a_batch))
        else:
            iterator = tqdm(
                enumerate(zip(x_batch_s, y_batch, a_batch)), total=len(x_batch_s)
            )

        for ix, (x, y, a) in iterator:

            if self.normalise:
                a = self.normalise_func(a)

            if self.abs:
                a = np.abs(a)

            # Predict on x.
            x_input = model.shape_input(x, x.shape, channel_first=True)
            y_pred = float(model.predict(x_input, **self.kwargs)[:, y])

            # Segment image.
            segments = utils.get_superpixel_segments(
                img=np.moveaxis(x, 0, -1).astype("double"),
                segmentation_method=self.segmentation_method,
            )
            nr_segments = segments.max()
            asserts.assert_nr_segments(nr_segments=nr_segments)

            # Calculate average attribution of each segment.
            att_segs = np.zeros(nr_segments)
            for i, s in enumerate(range(nr_segments)):
                att_segs[i] = np.mean(a[:, segments == s])

            # Sort segments based on the mean attribution (descending order).
            s_indices = np.argsort(-att_segs)

            preds = []

            for i_ix, s_ix in enumerate(s_indices):

                # Perturb input by indices of attributions.
                a_ix = np.nonzero(np.repeat((segments == s_ix).flatten(), nr_channels))[
                    0
                ]

                x_perturbed = self.perturb_func(
                    arr=x,
                    indices=a_ix,
                    indexed_axes=a_axes,
                    **self.kwargs,
                )
                asserts.assert_perturbation_caused_change(x=x, x_perturbed=x_perturbed)

                # Predict on perturbed input x.
                x_input = model.shape_input(x_perturbed, x.shape, channel_first=True)
                y_pred_perturb = float(model.predict(x_input, **self.kwargs)[:, y])

                # Normalise the scores to be within range [0, 1].
                preds.append(float(y_pred_perturb / y_pred))

            self.last_results.append(len(preds) - utils.calculate_auc(np.array(preds)))

<<<<<<< HEAD

=======
>>>>>>> 5664f6d4
        if self.return_aggregate:
            self.last_results = [np.mean(self.last_results)]
        else:
            self.last_results = self.last_results

        self.all_results.append(self.last_results)

        return self.last_results

    @property
    def get_aggregated_score(self):
        """Calculate the area over the curve (AOC) score for several test samples."""
        return [np.mean(results) for results in self.all_results]


class MonotonicityArya(Metric):
    """
    Implementation of Montonicity Metric by Arya at el., 2019.

    Montonicity tests if adding more positive evidence increases the probability
    of classification in the specified class.

    It captures attributions' faithfulness by incrementally adding each attribute
    in order of increasing importance and evaluating the effect on model performance.
    As more features are added, the performance of the model is expected to increase
    and thus result in monotonically increasing model performance.

    References:
        1) Arya, Vijay, et al. "One explanation does not fit all: A toolkit and taxonomy of ai explainability
        techniques." arXiv preprint arXiv:1909.03012 (2019).
        2) Luss, Ronny, et al. "Generating contrastive explanations with monotonic attribute functions."
        arXiv preprint arXiv:1905.12698 (2019).
    """

    @attributes_check
    def __init__(self, *args, **kwargs):
        """
        Parameters
        ----------
        args: Arguments (optional)
        kwargs: Keyword arguments (optional)
            concept_influence (boolean): Indicates whether concept influence metric is used.
            abs (boolean): Indicates whether absolute operation is applied on the attribution, default=True.
            normalise (boolean): Indicates whether normalise operation is applied on the attribution, default=True.
            normalise_func (callable): Attribution normalisation function applied in case normalise=True,
            default=normalise_by_negative.
            default_plot_func (callable): Callable that plots the metrics result.
            disable_warnings (boolean): Indicates whether the warnings are printed, default=False.
            display_progressbar (boolean): Indicates whether a tqdm-progress-bar is printed, default=False.
            perturb_baseline (string): Indicates the type of baseline: "mean", "random", "uniform", "black" or "white",
            default="black".
            perturb_func (callable): Input perturbation function, default=baseline_replacement_by_indices.
            features_in_step (integer): The size of the step, default=1.
            softmax (boolean): Indicates wheter to use softmax probabilities or logits in model prediction.
        """
        super().__init__()

        self.args = args
        self.kwargs = kwargs
        self.abs = self.kwargs.get("abs", True)
        self.normalise = self.kwargs.get("normalise", True)
        self.normalise_func = self.kwargs.get("normalise_func", normalise_by_negative)
        self.default_plot_func = Callable
        self.disable_warnings = self.kwargs.get("disable_warnings", False)
        self.display_progressbar = self.kwargs.get("display_progressbar", False)
        self.perturb_func = self.kwargs.get(
            "perturb_func", baseline_replacement_by_indices
        )
        self.perturb_baseline = self.kwargs.get("perturb_baseline", "black")
        self.features_in_step = self.kwargs.get("features_in_step", 1)
        self.softmax = self.kwargs.get("softmax", True)
        self.last_results = []
        self.all_results = []

        # Asserts and warnings.
        if not self.disable_warnings:
            warn_func.warn_parameterisation(
                metric_name=self.__class__.__name__,
                sensitive_params=("baseline value 'perturb_baseline'"),
                citation=(
                    "Arya, Vijay, et al. 'One explanation does not fit all: A toolkit and taxonomy"
                    " of ai explainability techniques.' arXiv preprint arXiv:1909.03012 (2019)"
                ),
            )

    def __call__(
        self,
        model: ModelInterface,
        x_batch: np.array,
        y_batch: np.array,
        a_batch: Union[np.array, None],
        *args,
        **kwargs,
    ) -> List[bool]:
        """
        This implementation represents the main logic of the metric and makes the class object callable.
        It completes batch-wise evaluation of some explanations (a_batch) with respect to some input data
        (x_batch), some output labels (y_batch) and a torch model (model).

        Parameters
            model: a torch model e.g., torchvision.models that is subject to explanation
            x_batch: a np.ndarray which contains the input data that are explained
            y_batch: a np.ndarray which contains the output labels that are explained
            a_batch: a Union[np.ndarray, None] which contains pre-computed attributions i.e., explanations
            args: Arguments (optional)
            kwargs: Keyword arguments (optional)
                channel_first (boolean): Indicates of the image dimensions are channel first, or channel last.
                Inferred from the input shape by default.
                explain_func (callable): Callable generating attributions, default=Callable.
                device (string): Indicated the device on which a torch.Tensor is or will be allocated: "cpu" or "gpu",
                default=None.

        Returns
            last_results: a list of bool(s) with the evaluation outcome of concerned batch

        Examples
            # Enable GPU.
            >> device = torch.device("cuda:0" if torch.cuda.is_available() else "cpu")

            # Load a pre-trained LeNet classification model (architecture at quantus/helpers/models).
            >> model = LeNet()
            >> model.load_state_dict(torch.load("tutorials/assets/mnist"))

            # Load MNIST datasets and make loaders.
            >> test_set = torchvision.datasets.MNIST(root='./sample_data', download=True)
            >> test_loader = torch.utils.data.DataLoader(test_set, batch_size=24)

            # Load a batch of inputs and outputs to use for XAI evaluation.
            >> x_batch, y_batch = iter(test_loader).next()
            >> x_batch, y_batch = x_batch.cpu().numpy(), y_batch.cpu().numpy()

            # Generate Saliency attributions of the test set batch of the test set.
            >> a_batch_saliency = Saliency(model).attribute(inputs=x_batch, target=y_batch, abs=True).sum(axis=1)
            >> a_batch_saliency = a_batch_saliency.cpu().numpy()

            # Initialise the metric and evaluate explanations by calling the metric instance.
            >> metric = MonotonicityArya(abs=True, normalise=False)
            >> scores = metric(model=model, x_batch=x_batch, y_batch=y_batch, a_batch=a_batch_saliency, **{})
        """
        # Reshape input batch to channel first order.
        if "channel_first" in kwargs and isinstance(kwargs["channel_first"], bool):
            channel_first = kwargs.get("channel_first")
        else:
            channel_first = utils.infer_channel_first(x_batch)
        x_batch_s = utils.make_channel_first(x_batch, channel_first)

        # Wrap the model into an interface.
        if model:
            model = utils.get_wrapped_model(model, channel_first)

        # Update kwargs.
        self.kwargs = {
            **kwargs,
            **{k: v for k, v in self.__dict__.items() if k not in ["args", "kwargs"]},
        }

        # Run deprecation warnings.
        warn_func.deprecation_warnings(self.kwargs)

        self.last_results = []

        if a_batch is None:

            # Asserts.
            explain_func = self.kwargs.get("explain_func", Callable)
            asserts.assert_explain_func(explain_func=explain_func)

            # Generate explanations.
            a_batch = explain_func(
                model=model.get_model(), inputs=x_batch, targets=y_batch, **self.kwargs
            )

        # Expand attributions to input dimensionality and infer input dimensions covered by the attributions.
        a_batch = utils.expand_attribution_channel(a_batch, x_batch_s)
        a_axes = utils.infer_attribution_axes(a_batch, x_batch_s)

        # Asserts.
        asserts.assert_attributions(x_batch=x_batch_s, a_batch=a_batch)
        asserts.assert_features_in_step(
            features_in_step=self.features_in_step,
            input_shape=x_batch_s.shape[2:],
        )

        # Use tqdm progressbar if not disabled.
        if not self.display_progressbar:
            iterator = zip(x_batch_s, y_batch, a_batch)
        else:
            iterator = tqdm(zip(x_batch_s, y_batch, a_batch), total=len(x_batch_s))

        for x, y, a in iterator:

            a = a.flatten()

            if self.normalise:
                a = self.normalise_func(a)

            if self.abs:
                a = np.abs(a)

            # Get indices of sorted attributions (ascending).
            a_indices = np.argsort(a)

            preds = []

            # Copy the input x but fill with baseline values.
            baseline_value = utils.get_baseline_value(
                value=self.kwargs.get("perturb_baseline", "black"),
                arr=x,
                return_shape=(1,),
            )
            x_baseline = np.full(x.shape, baseline_value)

            for i_ix, a_ix in enumerate(a_indices[:: self.features_in_step]):

                # Perturb input by indices of attributions.
                a_ix = a_indices[
                    (self.features_in_step * i_ix) : (
                        self.features_in_step * (i_ix + 1)
                    )
                ]
                x_baseline = self.perturb_func(
                    arr=x_baseline,
                    indices=a_ix,
                    indexed_axes=a_axes,
                    **self.kwargs,
                )

                # Predict on perturbed input x (that was initially filled with a constant 'perturb_baseline' value).
                x_input = model.shape_input(x_baseline, x.shape, channel_first=True)
                y_pred_perturb = float(model.predict(x_input, **self.kwargs)[:, y])
                preds.append(y_pred_perturb)

            self.last_results.append(np.all(np.diff(preds) >= 0))

        self.all_results.append(self.last_results)

        return self.last_results


class MonotonicityNguyen(Metric):
    """
    Implementation of Montonicity Metric by Nguyen at el., 2020.

    Monotonicity measures the (Spearman’s) correlation coefficient of the absolute values of the attributions
    and the uncertainty in probability estimation. The paper argues that if attributions are not monotonic
    then they are not providing the correct importance of the feature.

    References:
        1) Nguyen, An-phi, and María Rodríguez Martínez. "On quantitative aspects of model
        interpretability." arXiv preprint arXiv:2007.07584 (2020).
    """

    @attributes_check
    def __init__(self, *args, **kwargs):
        """
        Parameters
        ----------
        args: Arguments (optional)
        kwargs: Keyword arguments (optional)
            abs (boolean): Indicates whether absolute operation is applied on the attribution, default=True.
            normalise (boolean): Indicates whether normalise operation is applied on the attribution, default=True.
            normalise_func (callable): Attribution normalisation function applied in case normalise=True,
            default=normalise_by_negative.
            default_plot_func (callable): Callable that plots the metrics result.
            disable_warnings (boolean): Indicates whether the warnings are printed, default=False.
            display_progressbar (boolean): Indicates whether a tqdm-progress-bar is printed, default=False.
            perturb_func (callable): Input perturbation function, default=baseline_replacement_by_indices.
            perturb_baseline (string): Indicates the type of baseline: "mean", "random", "uniform", "black" or "white",
            default="uniform".
            eps (float): Attributions threshold, default=1e-5.
            nr_samples (integer): The number of samples to iterate over, default=100.
            similarity_func (callable): Similarity function applied to compare input and perturbed input,
            default=correlation_spearman.
            features_in_step (integer): The size of the step, default=1.
            softmax (boolean): Indicates wheter to use softmax probabilities or logits in model prediction.
        """
        super().__init__()

        self.args = args
        self.kwargs = kwargs
        self.abs = self.kwargs.get("abs", True)
        self.normalise = self.kwargs.get("normalise", True)
        self.normalise_func = self.kwargs.get("normalise_func", normalise_by_negative)
        self.default_plot_func = Callable
        self.disable_warnings = self.kwargs.get("disable_warnings", False)
        self.display_progressbar = self.kwargs.get("display_progressbar", False)
        self.similarity_func = self.kwargs.get("similarity_func", correlation_spearman)
        self.perturb_func = self.kwargs.get(
            "perturb_func", baseline_replacement_by_indices
        )
        self.perturb_baseline = self.kwargs.get("perturb_baseline", "uniform")
        self.eps = self.kwargs.get("eps", 1e-5)
        self.nr_samples = self.kwargs.get("nr_samples", 100)
        self.features_in_step = self.kwargs.get("features_in_step", 1)
        self.softmax = self.kwargs.get("softmax", True)
        self.last_results = []
        self.all_results = []

        # Asserts and warnings.
        if not self.disable_warnings:
            warn_func.warn_parameterisation(
                metric_name=self.__class__.__name__,
                sensitive_params=(
                    "baseline value 'perturb_baseline', threshold value 'eps' and number "
                    "of samples to iterate over 'nr_samples'"
                ),
                citation=(
                    "Nguyen, An-phi, and María Rodríguez Martínez. 'On quantitative aspects of "
                    "model interpretability.' arXiv preprint arXiv:2007.07584 (2020)"
                ),
            )

    def __call__(
        self,
        model: ModelInterface,
        x_batch: np.array,
        y_batch: np.array,
        a_batch: Union[np.array, None],
        *args,
        **kwargs,
    ) -> List[float]:
        """
        This implementation represents the main logic of the metric and makes the class object callable.
        It completes batch-wise evaluation of some explanations (a_batch) with respect to some input data
        (x_batch), some output labels (y_batch) and a torch model (model).

        Parameters
            model: a torch model e.g., torchvision.models that is subject to explanation
            x_batch: a np.ndarray which contains the input data that are explained
            y_batch: a np.ndarray which contains the output labels that are explained
            a_batch: a Union[np.ndarray, None] which contains pre-computed attributions i.e., explanations
            args: Arguments (optional)
            kwargs: Keyword arguments (optional)
                channel_first (boolean): Indicates of the image dimensions are channel first, or channel last.
                Inferred from the input shape by default.
                explain_func (callable): Callable generating attributions, default=Callable.
                device (string): Indicated the device on which a torch.Tensor is or will be allocated: "cpu" or "gpu",
                default=None.

        Returns
            last_results: a list of float(s) with the evaluation outcome of concerned batch

        Examples
            # Enable GPU.
            >> device = torch.device("cuda:0" if torch.cuda.is_available() else "cpu")

            # Load a pre-trained LeNet classification model (architecture at quantus/helpers/models).
            >> model = LeNet()
            >> model.load_state_dict(torch.load("tutorials/assets/mnist"))

            # Load MNIST datasets and make loaders.
            >> test_set = torchvision.datasets.MNIST(root='./sample_data', download=True)
            >> test_loader = torch.utils.data.DataLoader(test_set, batch_size=24)

            # Load a batch of inputs and outputs to use for XAI evaluation.
            >> x_batch, y_batch = iter(test_loader).next()
            >> x_batch, y_batch = x_batch.cpu().numpy(), y_batch.cpu().numpy()

            # Generate Saliency attributions of the test set batch of the test set.
            >> a_batch_saliency = Saliency(model).attribute(inputs=x_batch, target=y_batch, abs=True).sum(axis=1)
            >> a_batch_saliency = a_batch_saliency.cpu().numpy()

            # Initialise the metric and evaluate explanations by calling the metric instance.
            >> metric = MonotonicityNguyen(abs=True, normalise=False)
            >> scores = metric(model=model, x_batch=x_batch, y_batch=y_batch, a_batch=a_batch_saliency, **{})
        """
        # Reshape input batch to channel first order.
        if "channel_first" in kwargs and isinstance(kwargs["channel_first"], bool):
            channel_first = kwargs.get("channel_first")
        else:
            channel_first = utils.infer_channel_first(x_batch)
        x_batch_s = utils.make_channel_first(x_batch, channel_first)

        # Wrap the model into an interface.
        if model:
            model = utils.get_wrapped_model(model, channel_first)

        # Update kwargs.
        self.kwargs = {
            **kwargs,
            **{k: v for k, v in self.__dict__.items() if k not in ["args", "kwargs"]},
        }

        # Run deprecation warnings.
        warn_func.deprecation_warnings(self.kwargs)

        self.last_results = []

        if a_batch is None:

            # Asserts.
            explain_func = self.kwargs.get("explain_func", Callable)
            asserts.assert_explain_func(explain_func=explain_func)

            # Generate explanations.
            a_batch = explain_func(
                model=model.get_model(), inputs=x_batch, targets=y_batch, **self.kwargs
            )

        # Expand attributions to input dimensionality and infer input dimensions covered by the attributions.
        a_batch = utils.expand_attribution_channel(a_batch, x_batch_s)
        a_axes = utils.infer_attribution_axes(a_batch, x_batch_s)

        # Asserts.
        asserts.assert_attributions(x_batch=x_batch_s, a_batch=a_batch)
        asserts.assert_features_in_step(
            features_in_step=self.features_in_step,
            input_shape=x_batch_s.shape[2:],
        )

        # Use tqdm progressbar if not disabled.
        if not self.display_progressbar:
            iterator = zip(x_batch_s, y_batch, a_batch)
        else:
            iterator = tqdm(zip(x_batch_s, y_batch, a_batch), total=len(x_batch_s))

        for x, y, a in iterator:

            # Predict on input x.
            x_input = model.shape_input(x, x.shape, channel_first=True)
            y_pred = float(model.predict(x_input, **self.kwargs)[:, y])

            inv_pred = 1.0 if np.abs(y_pred) < self.eps else 1.0 / np.abs(y_pred)
            inv_pred = inv_pred**2

            a = a.flatten()

            if self.normalise:
                a = self.normalise_func(a)

            if self.abs:
                a = np.abs(a)

            # Get indices of sorted attributions (ascending).
            a_indices = np.argsort(a)

            atts = []
            vars = []

            for i_ix, a_ix in enumerate(a_indices[:: self.features_in_step]):

                # Perturb input by indices of attributions.
                a_ix = a_indices[
                    (self.features_in_step * i_ix) : (
                        self.features_in_step * (i_ix + 1)
                    )
                ]

                y_pred_perturbs = []

                for n in range(self.nr_samples):

                    x_perturbed = self.perturb_func(
                        arr=x,
                        indices=a_ix,
                        indexed_axes=a_axes,
                        **self.kwargs,
                    )
                    asserts.assert_perturbation_caused_change(
                        x=x, x_perturbed=x_perturbed
                    )

                    # Predict on perturbed input x.
                    x_input = model.shape_input(
                        x_perturbed, x.shape, channel_first=True
                    )
                    y_pred_perturb = float(model.predict(x_input, **self.kwargs)[:, y])
                    y_pred_perturbs.append(y_pred_perturb)

                vars.append(
                    float(
                        np.mean((np.array(y_pred_perturbs) - np.array(y_pred)) ** 2)
                        * inv_pred
                    )
                )
                atts.append(float(sum(a[a_ix])))

            self.last_results.append(self.similarity_func(a=atts, b=vars))

        self.all_results.append(self.last_results)

        return self.last_results


class PixelFlipping(Metric):
    """
    Implementation of Pixel-Flipping experiment by Bach et al., 2015.

    The basic idea is to compute a decomposition of a digit for a digit class
    and then flip pixels with highly positive, highly negative scores or pixels
    with scores close to zero and then to evaluate the impact of these flips
    onto the prediction scores (mean prediction is calculated).

    References:
        1) Bach, Sebastian, et al. "On pixel-wise explanations for non-linear classifier
        decisions by layer-wise relevance propagation." PloS one 10.7 (2015): e0130140.
    """

    @attributes_check
    def __init__(self, *args, **kwargs):
        """
        Parameters
        ----------
        args: Arguments (optional)
        kwargs: Keyword arguments (optional)
            abs (boolean): Indicates whether absolute operation is applied on the attribution, default=False.
            normalise (boolean): Indicates whether normalise operation is applied on the attribution, default=True.
            normalise_func (callable): Attribution normalisation function applied in case normalise=True,
            default=normalise_by_negative.
            default_plot_func (callable): Callable that plots the metrics result.
            disable_warnings (boolean): Indicates whether the warnings are printed, default=False.
            display_progressbar (boolean): Indicates whether a tqdm-progress-bar is printed, default=False.
            perturb_func (callable): Input perturbation function, default=baseline_replacement_by_indices.
            perturb_baseline (string): Indicates the type of baseline: "mean", "random", "uniform", "black" or "white",
            default="black".
            features_in_step (integer): The size of the step, default=1.
            softmax (boolean): Indicates wheter to use softmax probabilities or logits in model prediction.
        """
        super().__init__()

        self.args = args
        self.kwargs = kwargs
        self.abs = self.kwargs.get("abs", False)
        self.normalise = self.kwargs.get("normalise", True)
        self.normalise_func = self.kwargs.get("normalise_func", normalise_by_negative)
        self.default_plot_func = plotting.plot_pixel_flipping_experiment
        self.disable_warnings = self.kwargs.get("disable_warnings", False)
        self.display_progressbar = self.kwargs.get("display_progressbar", False)
        self.perturb_func = self.kwargs.get(
            "perturb_func", baseline_replacement_by_indices
        )
        self.perturb_baseline = self.kwargs.get("perturb_baseline", "black")
        self.features_in_step = self.kwargs.get("features_in_step", 1)
        self.softmax = self.kwargs.get("softmax", True)
        self.last_results = []
        self.all_results = []

        # Asserts and warnings.
        if not self.disable_warnings:
            warn_func.warn_parameterisation(
                metric_name=self.__class__.__name__,
                sensitive_params=("baseline value 'perturb_baseline'"),
                citation=(
                    "Bach, Sebastian, et al. 'On pixel-wise explanations for non-linear classifier"
                    " decisions by layer - wise relevance propagation.' PloS one 10.7 (2015) "
                    "e0130140"
                ),
            )

    def __call__(
        self,
        model: ModelInterface,
        x_batch: np.array,
        y_batch: np.array,
        a_batch: Union[np.array, None],
        *args,
        **kwargs,
    ) -> List[float]:
        """
        This implementation represents the main logic of the metric and makes the class object callable.
        It completes batch-wise evaluation of some explanations (a_batch) with respect to some input data
        (x_batch), some output labels (y_batch) and a torch model (model).

        Parameters
            model: a torch model e.g., torchvision.models that is subject to explanation
            x_batch: a np.ndarray which contains the input data that are explained
            y_batch: a np.ndarray which contains the output labels that are explained
            a_batch: a Union[np.ndarray, None] which contains pre-computed attributions i.e., explanations
            args: Arguments (optional)
            kwargs: Keyword arguments (optional)
                channel_first (boolean): Indicates of the image dimensions are channel first, or channel last.
                Inferred from the input shape by default.
                explain_func (callable): Callable generating attributions, default=Callable.
                device (string): Indicated the device on which a torch.Tensor is or will be allocated: "cpu" or "gpu",
                default=None.

        Returns
            last_results: a list of float(s) with the evaluation outcome of concerned batch

        Examples
            # Enable GPU.
            >> device = torch.device("cuda:0" if torch.cuda.is_available() else "cpu")

            # Load a pre-trained LeNet classification model (architecture at quantus/helpers/models).
            >> model = LeNet()
            >> model.load_state_dict(torch.load("tutorials/assets/mnist"))

            # Load MNIST datasets and make loaders.
            >> test_set = torchvision.datasets.MNIST(root='./sample_data', download=True)
            >> test_loader = torch.utils.data.DataLoader(test_set, batch_size=24)

            # Load a batch of inputs and outputs to use for XAI evaluation.
            >> x_batch, y_batch = iter(test_loader).next()
            >> x_batch, y_batch = x_batch.cpu().numpy(), y_batch.cpu().numpy()

            # Generate Saliency attributions of the test set batch of the test set.
            >> a_batch_saliency = Saliency(model).attribute(inputs=x_batch, target=y_batch, abs=True).sum(axis=1)
            >> a_batch_saliency = a_batch_saliency.cpu().numpy()

            # Initialise the metric and evaluate explanations by calling the metric instance.
            >> metric = PixelFlipping(abs=False, normalise=False)
            >> scores = metric(model=model, x_batch=x_batch, y_batch=y_batch, a_batch=a_batch_saliency, **{})
        """
        # Reshape input batch to channel first order.
        if "channel_first" in kwargs and isinstance(kwargs["channel_first"], bool):
            channel_first = kwargs.get("channel_first")
        else:
            channel_first = utils.infer_channel_first(x_batch)
        x_batch_s = utils.make_channel_first(x_batch, channel_first)

        # Wrap the model into an interface.
        if model:
            model = utils.get_wrapped_model(model, channel_first)

        # Update kwargs.
        self.kwargs = {
            **kwargs,
            **{k: v for k, v in self.__dict__.items() if k not in ["args", "kwargs"]},
        }

        # Run deprecation warnings.
        warn_func.deprecation_warnings(self.kwargs)

        self.last_results = []

        if a_batch is None:

            # Asserts.
            explain_func = self.kwargs.get("explain_func", Callable)
            asserts.assert_explain_func(explain_func=explain_func)

            # Generate explanations.
            a_batch = explain_func(
                model=model.get_model(), inputs=x_batch, targets=y_batch, **self.kwargs
            )

        # Expand attributions to input dimensionality and infer input dimensions covered by the attributions.
        a_batch = utils.expand_attribution_channel(a_batch, x_batch_s)
        a_axes = utils.infer_attribution_axes(a_batch, x_batch_s)

        # Asserts.
        asserts.assert_attributions(x_batch=x_batch_s, a_batch=a_batch)
        asserts.assert_features_in_step(
            features_in_step=self.features_in_step,
            input_shape=x_batch_s.shape[2:],
        )

        # Use tqdm progressbar if not disabled.
        if not self.display_progressbar:
            iterator = zip(x_batch_s, y_batch, a_batch)
        else:
            iterator = tqdm(zip(x_batch_s, y_batch, a_batch), total=len(x_batch_s))

        for x, y, a in iterator:

            a = a.flatten()

            if self.normalise:
                a = self.normalise_func(a)

            if self.abs:
                a = np.abs(a)

            # Get indices of sorted attributions (descending).
            a_indices = np.argsort(-a)

            preds = []
            x_perturbed = x.copy()

            for i_ix, a_ix in enumerate(a_indices[:: self.features_in_step]):

                # Perturb input by indices of attributions.
                a_ix = a_indices[
                    (self.features_in_step * i_ix) : (
                        self.features_in_step * (i_ix + 1)
                    )
                ]
                x_perturbed = self.perturb_func(
                    arr=x_perturbed,
                    indices=a_ix,
                    indexed_axes=a_axes,
                    **self.kwargs,
                )
                asserts.assert_perturbation_caused_change(x=x, x_perturbed=x_perturbed)

                # Predict on perturbed input x.
                x_input = model.shape_input(x_perturbed, x.shape, channel_first=True)
                y_pred_perturb = float(model.predict(x_input, **self.kwargs)[:, y])
                preds.append(y_pred_perturb)

            self.last_results.append(preds)

        self.all_results.append(self.last_results)

        return self.last_results

    @property
    def get_auc_score(self):
        """Calculate the area under the curve (AUC) score for several test samples."""
        return [utils.calculate_auc(np.array(i)) for i in self.all_results]


class RegionPerturbation(Metric):
    """

    Implementation of Region Perturbation by Samek et al., 2015.

    Consider a greedy iterative procedure that consists of measuring how the class
    encoded in the image (e.g. as measured by the function f) disappears when we
    progressively remove information from the image x, a process referred to as
    region perturbation, at the specified locations.

    References:
        1) Samek, Wojciech, et al. "Evaluating the visualization of what a deep
        neural network has learned." IEEE transactions on neural networks and
        learning systems 28.11 (2016): 2660-2673.

    Current assumptions:
        -Done according to Most Relevant First (MoRF) and Area Over the Perturbation Curve
        (AOPC).
        - 9 x 9 patch sizes was used in the paper as regions, but using 8 x 8
        to make sure non-overlapping
        - they called it "area over the MoRF perturbation curve" it
        looks like a simple deduction of function outputs?

    """

    @attributes_check
    def __init__(self, *args, **kwargs):
        """
        Parameters
        ----------
        args: Arguments (optional)
        kwargs: Keyword arguments (optional)
            abs (boolean): Indicates whether absolute operation is applied on the attribution, default=False.
            normalise (boolean): Indicates whether normalise operation is applied on the attribution, default=True.
            normalise_func (callable): Attribution normalisation function applied in case normalise=True,
            default=normalise_by_negative.
            default_plot_func (callable): Callable that plots the metrics result.
            disable_warnings (boolean): Indicates whether the warnings are printed, default=False.
            display_progressbar (boolean): Indicates whether a tqdm-progress-bar is printed, default=False.
            perturb_func (callable): Input perturbation function, default=baseline_replacement_by_patch.
            perturb_baseline (string): Indicates the type of baseline: "mean", "random", "uniform", "black" or "white",
            default="uniform".
            regions_evaluation (integer): The number of regions to evaluate, default=100.
            patch_size (integer): The patch size for masking, default=8.
            order (string): Indicates whether attributions are ordered randomly ("random"),
            according to the most relevant first ("MoRF"), or least relevant first, default="MoRF".
            softmax (boolean): Indicates wheter to use softmax probabilities or logits in model prediction.
        """
        super().__init__()

        self.args = args
        self.kwargs = kwargs
        self.abs = self.kwargs.get("abs", False)
        self.normalise = self.kwargs.get("normalise", True)
        self.normalise_func = self.kwargs.get("normalise_func", normalise_by_negative)
        self.default_plot_func = plotting.plot_region_perturbation_experiment
        self.disable_warnings = self.kwargs.get("disable_warnings", False)
        self.display_progressbar = self.kwargs.get("display_progressbar", False)
        self.perturb_func = self.kwargs.get(
            "perturb_func", baseline_replacement_by_indices
        )
        self.perturb_baseline = self.kwargs.get("perturb_baseline", "uniform")
        self.regions_evaluation = self.kwargs.get("regions_evaluation", 100)
        self.patch_size = self.kwargs.get("patch_size", 8)
        self.order = self.kwargs.get("order", "MoRF").lower()
        self.softmax = self.kwargs.get("softmax", True)
        self.last_results = {}
        self.all_results = []

        # Asserts and warnings.
        asserts.assert_attributions_order(order=self.order)
        if not self.disable_warnings:
            warn_func.warn_parameterisation(
                metric_name=self.__class__.__name__,
                sensitive_params=(
                    "baseline value 'perturb_baseline'"
                    ", the patch size for masking 'patch_size'"
                    " and number of regions to evaluate 'regions_evaluation'"
                ),
                citation=(
                    "Samek, Wojciech, et al. 'Evaluating the visualization of what a deep"
                    " neural network has learned.' IEEE transactions on neural networks and"
                    " learning systems 28.11 (2016): 2660-2673"
                ),
            )

    def __call__(
        self,
        model: ModelInterface,
        x_batch: np.array,
        y_batch: np.array,
        a_batch: Union[np.array, None],
        *args,
        **kwargs,
    ) -> Dict[int, List[float]]:
        """
        This implementation represents the main logic of the metric and makes the class object callable.
        It completes batch-wise evaluation of some explanations (a_batch) with respect to some input data
        (x_batch), some output labels (y_batch) and a torch model (model).

        Parameters
            model: a torch model e.g., torchvision.models that is subject to explanation
            x_batch: a np.ndarray which contains the input data that are explained
            y_batch: a np.ndarray which contains the output labels that are explained
            a_batch: a Union[np.ndarray, None] which contains pre-computed attributions i.e., explanations
            args: Arguments (optional)
            kwargs: Keyword arguments (optional)
                channel_first (boolean): Indicates of the image dimensions are channel first, or channel last.
                Inferred from the input shape by default.
                explain_func (callable): Callable generating attributions, default=Callable.
                device (string): Indicated the device on which a torch.Tensor is or will be allocated: "cpu" or "gpu",
                default=None.

        Returns
            last_results: a dict of pairs of int(s) and list of float(s) with the evaluation outcome of batch

        Examples
            # Enable GPU.
            >> device = torch.device("cuda:0" if torch.cuda.is_available() else "cpu")

            # Load a pre-trained LeNet classification model (architecture at quantus/helpers/models).
            >> model = LeNet()
            >> model.load_state_dict(torch.load("tutorials/assets/mnist"))

            # Load MNIST datasets and make loaders.
            >> test_set = torchvision.datasets.MNIST(root='./sample_data', download=True)
            >> test_loader = torch.utils.data.DataLoader(test_set, batch_size=24)

            # Load a batch of inputs and outputs to use for XAI evaluation.
            >> x_batch, y_batch = iter(test_loader).next()
            >> x_batch, y_batch = x_batch.cpu().numpy(), y_batch.cpu().numpy()

            # Generate Saliency attributions of the test set batch of the test set.
            >> a_batch_saliency = Saliency(model).attribute(inputs=x_batch, target=y_batch, abs=True).sum(axis=1)
            >> a_batch_saliency = a_batch_saliency.cpu().numpy()

            # Initialise the metric and evaluate explanations by calling the metric instance.
            >> metric = RegionPerturbation(abs=False, normalise=False)
            >> scores = metric(model=model, x_batch=x_batch, y_batch=y_batch, a_batch=a_batch_saliency, **{})
        """
        # Reshape input batch to channel first order.
        if "channel_first" in kwargs and isinstance(kwargs["channel_first"], bool):
            channel_first = kwargs.get("channel_first")
        else:
            channel_first = utils.infer_channel_first(x_batch)
        x_batch_s = utils.make_channel_first(x_batch, channel_first)

        # Wrap the model into an interface.
        if model:
            model = utils.get_wrapped_model(model, channel_first)

        # Update kwargs.
        self.kwargs = {
            **kwargs,
            **{k: v for k, v in self.__dict__.items() if k not in ["args", "kwargs"]},
        }

        # Run deprecation warnings.
        warn_func.deprecation_warnings(self.kwargs)

        self.last_results = {k: None for k in range(len(x_batch_s))}

        if a_batch is None:

            # Asserts.
            explain_func = self.kwargs.get("explain_func", Callable)
            asserts.assert_explain_func(explain_func=explain_func)

            # Generate explanations.
            a_batch = explain_func(
                model=model.get_model(), inputs=x_batch, targets=y_batch, **self.kwargs
            )

        # Expand attributions to input dimensionality and infer input dimensions covered by the attributions.
        a_batch = utils.expand_attribution_channel(a_batch, x_batch_s)
        a_axes = utils.infer_attribution_axes(a_batch, x_batch_s)

        # Asserts.
        asserts.assert_attributions(x_batch=x_batch_s, a_batch=a_batch)

        # Use tqdm progressbar if not disabled.
        if not self.display_progressbar:
            iterator = enumerate(zip(x_batch_s, y_batch, a_batch))
        else:
            iterator = tqdm(
                enumerate(zip(x_batch_s, y_batch, a_batch)), total=len(x_batch_s)
            )

        for sample, (x, y, a) in iterator:
            # Predict on input.
            x_input = model.shape_input(x, x.shape, channel_first=True)
            y_pred = float(model.predict(x_input, **self.kwargs)[:, y])

            if self.normalise:
                a = self.normalise_func(a)

            if self.abs:
                a = np.abs(a)

            patches = []
            sub_results = []
            x_perturbed = x.copy()

            # Pad input and attributions. This is needed to allow for any patch_size.
            pad_width = self.patch_size - 1
            x_pad = utils._pad_array(x, pad_width, mode="constant", padded_axes=a_axes)
            a_pad = utils._pad_array(a, pad_width, mode="constant", padded_axes=a_axes)

            # Create patches across whole input shape and aggregate attributions.
            att_sums = []
            axis_iterators = [
                range(pad_width, x_pad.shape[axis] - pad_width) for axis in a_axes
            ]
            for top_left_coords in itertools.product(*axis_iterators):
                # Create slice for patch.
                patch_slice = utils.create_patch_slice(
                    patch_size=self.patch_size,
                    coords=top_left_coords,
                )

                # Sum attributions for patch.
                att_sums.append(
                    a_pad[utils.expand_indices(a_pad, patch_slice, a_axes)].sum()
                )
                patches.append(patch_slice)

            if self.order == "random":
                # Order attributions randomly.
                order = np.arange(len(patches))
                np.random.shuffle(order)

            elif self.order == "morf":
                # Order attributions according to the most relevant first.
                order = np.argsort(att_sums)[::-1]

            else:
                # Order attributions according to the least relevant first.
                order = np.argsort(att_sums)

            # Create ordered list of patches.
            ordered_patches = [patches[p] for p in order]

            # Remove overlapping patches
            blocked_mask = np.zeros(x_pad.shape, dtype=bool)
            ordered_patches_no_overlap = []
            for patch_slice in ordered_patches:
                patch_mask = np.zeros(x_pad.shape, dtype=bool)
                patch_mask[utils.expand_indices(patch_mask, patch_slice, a_axes)] = True
                intersected = blocked_mask & patch_mask

                if not intersected.any():
                    ordered_patches_no_overlap.append(patch_slice)
                    blocked_mask = blocked_mask | patch_mask

                if len(ordered_patches_no_overlap) >= self.regions_evaluation:
                    break

            # Increasingly perturb the input and store the decrease in function value.
            for patch_slice in ordered_patches_no_overlap:
                # Pad x_perturbed. The mode should probably depend on the used perturb_func?
                x_perturbed_pad = utils._pad_array(
                    x_perturbed, pad_width, mode="edge", padded_axes=a_axes
                )

                # Perturb.
                x_perturbed_pad = self.perturb_func(
                    arr=x_perturbed_pad,
                    indices=patch_slice,
                    indexed_axes=a_axes,
                    **self.kwargs,
                )

                # Remove Padding
                x_perturbed = utils._unpad_array(
                    x_perturbed_pad, pad_width, padded_axes=a_axes
                )

                asserts.assert_perturbation_caused_change(x=x, x_perturbed=x_perturbed)

                # Predict on perturbed input x and store the difference from predicting on unperturbed input.
                x_input = model.shape_input(x_perturbed, x.shape, channel_first=True)
                y_pred_perturb = float(model.predict(x_input, **self.kwargs)[:, y])

                sub_results.append(y_pred - y_pred_perturb)

            self.last_results[sample] = sub_results

        self.all_results.append(self.last_results)

        return self.last_results

    @property
    def get_auc_score(self):
        """Calculate the area under the curve (AUC) score for several test samples."""
        return [
            utils.calculate_auc(np.array(i))
            for results in self.all_results
            for _, i in results.items()
        ]


class Selectivity(Metric):
    """
    Implementation of Selectivity test by Montavon et al., 2018.

    At each iteration, a patch of size 4 x 4 corresponding to the region with
    highest relevance is set to black. The plot keeps track of the function value
    as the features are being progressively removed and computes an average over
    a large number of examples.

    Note: Plotting only works when return_auc=False.

    References:
        1) Montavon, Grégoire, Wojciech Samek, and Klaus-Robert Müller.
        "Methods for interpreting and understanding deep neural networks."
        Digital Signal Processing 73 (2018): 1-15.
    """

    @attributes_check
    def __init__(self, *args, **kwargs):
        """
        Parameters
        ----------
        args: Arguments (optional)
        kwargs: Keyword arguments (optional)
            abs (boolean): Indicates whether absolute operation is applied on the attribution, default=False.
            normalise (boolean): Indicates whether normalise operation is applied on the attribution, default=True.
            normalise_func (callable): Attribution normalisation function applied in case normalise=True,
            default=normalise_by_negative.
            default_plot_func (callable): Callable that plots the metrics result.
            disable_warnings (boolean): Indicates whether the warnings are printed, default=False.
            display_progressbar (boolean): Indicates whether a tqdm-progress-bar is printed, default=False.
            perturb_baseline (string): Indicates the type of baseline: "mean", "random", "uniform", "black" or "white",
            default="black".
            perturb_func (callable): Input perturbation function, default=baseline_replacement_by_indices.
            patch_size (integer): The patch size for masking, default=8.
            softmax (boolean): Indicates wheter to use softmax probabilities or logits in model prediction.
        """
        super().__init__()

        self.args = args
        self.kwargs = kwargs
        self.abs = self.kwargs.get("abs", False)
        self.normalise = self.kwargs.get("normalise", True)
        self.normalise_func = self.kwargs.get("normalise_func", normalise_by_negative)
        self.default_plot_func = plotting.plot_selectivity_experiment
        self.disable_warnings = self.kwargs.get("disable_warnings", False)
        self.display_progressbar = self.kwargs.get("display_progressbar", False)
        self.perturb_func = self.kwargs.get(
            "perturb_func", baseline_replacement_by_indices
        )
        self.perturb_baseline = self.kwargs.get("perturb_baseline", "black")
        self.patch_size = self.kwargs.get("patch_size", 8)
        self.softmax = self.kwargs.get("softmax", True)
        self.last_results = {}
        self.all_results = []

        # Asserts and warnings.
        if not self.disable_warnings:
            warn_func.warn_parameterisation(
                metric_name=self.__class__.__name__,
                sensitive_params=(
                    "baseline value 'perturb_baseline' and the patch size for masking"
                    " 'patch_size'"
                ),
                citation=(
                    "Montavon, Grégoire, Wojciech Samek, and Klaus-Robert Müller. 'Methods for "
                    "interpreting and understanding deep neural networks.' Digital Signal "
                    "Processing 73 (2018): 1-15"
                ),
            )

    def __call__(
        self,
        model: ModelInterface,
        x_batch: np.array,
        y_batch: np.array,
        a_batch: Union[np.array, None],
        *args,
        **kwargs,
    ) -> Dict[int, List[float]]:
        """
        This implementation represents the main logic of the metric and makes the class object callable.
        It completes batch-wise evaluation of some explanations (a_batch) with respect to some input data
        (x_batch), some output labels (y_batch) and a torch model (model).

        Parameters
            model: a torch model e.g., torchvision.models that is subject to explanation
            x_batch: a np.ndarray which contains the input data that are explained
            y_batch: a np.ndarray which contains the output labels that are explained
            a_batch: a Union[np.ndarray, None] which contains pre-computed attributions i.e., explanations
            args: Arguments (optional)
            kwargs: Keyword arguments (optional)
                channel_first (boolean): Indicates of the image dimensions are channel first, or channel last.
                Inferred from the input shape by default.
                explain_func (callable): Callable generating attributions, default=Callable.
                device (string): Indicated the device on which a torch.Tensor is or will be allocated: "cpu" or "gpu",
                default=None.

        Returns
            last_results: a dict of pairs of int(s) and list of float(s) with the evaluation outcome of batch

        Examples
            # Enable GPU.
            >> device = torch.device("cuda:0" if torch.cuda.is_available() else "cpu")

            # Load a pre-trained LeNet classification model (architecture at quantus/helpers/models).
            >> model = LeNet()
            >> model.load_state_dict(torch.load("tutorials/assets/mnist"))

            # Load MNIST datasets and make loaders.
            >> test_set = torchvision.datasets.MNIST(root='./sample_data', download=True)
            >> test_loader = torch.utils.data.DataLoader(test_set, batch_size=24)

            # Load a batch of inputs and outputs to use for XAI evaluation.
            >> x_batch, y_batch = iter(test_loader).next()
            >> x_batch, y_batch = x_batch.cpu().numpy(), y_batch.cpu().numpy()

            # Generate Saliency attributions of the test set batch of the test set.
            >> a_batch_saliency = Saliency(model).attribute(inputs=x_batch, target=y_batch, abs=True).sum(axis=1)
            >> a_batch_saliency = a_batch_saliency.cpu().numpy()

            # Initialise the metric and evaluate explanations by calling the metric instance.
            >> metric = Selectivity(abs=False, normalise=False)
            >> scores = metric(model=model, x_batch=x_batch, y_batch=y_batch, a_batch=a_batch_saliency, **{})
        """
        # Reshape input batch to channel first order.
        if "channel_first" in kwargs and isinstance(kwargs["channel_first"], bool):
            channel_first = kwargs.get("channel_first")
        else:
            channel_first = utils.infer_channel_first(x_batch)
        x_batch_s = utils.make_channel_first(x_batch, channel_first)

        # Wrap the model into an interface.
        if model:
            model = utils.get_wrapped_model(model, channel_first)

        # Update kwargs.
        self.kwargs = {
            **kwargs,
            **{k: v for k, v in self.__dict__.items() if k not in ["args", "kwargs"]},
        }

        # Run deprecation warnings.
        warn_func.deprecation_warnings(self.kwargs)

        self.last_results = {k: None for k in range(len(x_batch_s))}

        if a_batch is None:

            # Asserts.
            explain_func = self.kwargs.get("explain_func", Callable)
            asserts.assert_explain_func(explain_func=explain_func)

            # Generate explanations.
            a_batch = explain_func(
                model=model.get_model(), inputs=x_batch, targets=y_batch, **self.kwargs
            )

        # Expand attributions to input dimensionality and infer input dimensions covered by the attributions.
        a_batch = utils.expand_attribution_channel(a_batch, x_batch_s)
        a_axes = utils.infer_attribution_axes(a_batch, x_batch_s)

        # Asserts.
        asserts.assert_attributions(x_batch=x_batch_s, a_batch=a_batch)

        # Use tqdm progressbar if not disabled.
        if not self.display_progressbar:
            iterator = enumerate(zip(x_batch_s, y_batch, a_batch))
        else:
            iterator = tqdm(
                enumerate(zip(x_batch_s, y_batch, a_batch)), total=len(x_batch_s)
            )

        for sample, (x, y, a) in iterator:

            # Predict on input.
            x_input = model.shape_input(x, x.shape, channel_first=True)
            y_pred = float(model.predict(x_input, **self.kwargs)[:, y])

            if self.normalise:
                a = self.normalise_func(a)

            if self.abs:
                a = np.abs(a)

            patches = []
            sub_results = []
            x_perturbed = x.copy()

            # Pad input and attributions. This is needed to allow for any patch_size.
            pad_width = self.patch_size - 1
            x_pad = utils._pad_array(x, pad_width, mode="constant", padded_axes=a_axes)
            a_pad = utils._pad_array(a, pad_width, mode="constant", padded_axes=a_axes)

            # Get patch indices of sorted attributions (descending).
            att_sums = []
            axis_iterators = [
                range(pad_width, x_pad.shape[axis] - pad_width) for axis in a_axes
            ]
            for top_left_coords in itertools.product(*axis_iterators):
                # Create slice for patch.
                patch_slice = utils.create_patch_slice(
                    patch_size=self.patch_size,
                    coords=top_left_coords,
                )

                # Sum attributions for patch.
                att_sums.append(
                    a_pad[utils.expand_indices(a_pad, patch_slice, a_axes)].sum()
                )
                patches.append(patch_slice)

            # Create ordered list of patches.
            ordered_patches = [patches[p] for p in np.argsort(att_sums)[::-1]]

            # Remove overlapping patches.
            blocked_mask = np.zeros(x_pad.shape, dtype=bool)
            ordered_patches_no_overlap = []
            for patch_slice in ordered_patches:
                patch_mask = np.zeros(x_pad.shape, dtype=bool)
                patch_mask[utils.expand_indices(patch_mask, patch_slice, a_axes)] = True
                intersected = blocked_mask & patch_mask

                if not intersected.any():
                    ordered_patches_no_overlap.append(patch_slice)
                    blocked_mask = blocked_mask | patch_mask

            # Increasingly perturb the input and store the decrease in function value.
            for patch_slice in ordered_patches_no_overlap:

                # Pad x_perturbed. The mode should depend on the used perturb_func.
                x_perturbed_pad = utils._pad_array(
                    x_perturbed, pad_width, mode="edge", padded_axes=a_axes
                )

                # Perturb.
                x_perturbed_pad = self.perturb_func(
                    arr=x_perturbed_pad,
                    indices=patch_slice,
                    indexed_axes=a_axes,
                    **self.kwargs,
                )

                # Remove padding.
                x_perturbed = utils._unpad_array(
                    x_perturbed_pad, pad_width, padded_axes=a_axes
                )

                asserts.assert_perturbation_caused_change(x=x, x_perturbed=x_perturbed)

                # Predict on perturbed input x and store the difference from predicting on unperturbed input.
                x_input = model.shape_input(x_perturbed, x.shape, channel_first=True)
                y_pred_perturb = float(model.predict(x_input, **self.kwargs)[:, y])

                sub_results.append(y_pred_perturb)

            self.last_results[sample] = sub_results

        self.all_results.append(self.last_results)

        return self.last_results

    @property
    def get_auc_score(self):
        """Calculate the area under the curve (AUC) score for several test samples."""
        return [
            utils.calculate_auc(np.array(i))
            for results in self.all_results
            for _, i in results.items()
        ]


class SensitivityN(Metric):
    """
    Implementation of Sensitivity-N test by Ancona et al., 2019.

    An attribution method satisfies Sensitivity-n when the sum of the attributions for any subset of features of
    cardinality n is equal to the variation of the output Sc caused removing the features in the subset. The test
    computes the correlation between sum of attributions and delta output.

    Pearson correlation coefficient (PCC) is computed between the sum of the attributions and the variation in the
    target output varying n from one to about 80% of the total number of features, where an average across a thousand
    of samples is reported. Sampling is performed using a uniform probability distribution over the features.

    Note: Plotting only works when return_auc=False.

    References:
        1) Ancona, Marco, et al. "Towards better understanding of gradient-based attribution
        methods for deep neural networks." arXiv preprint arXiv:1711.06104 (2017).

    Current assumptions:
         - In the paper, they showcase a MNIST experiment where
         4x4 patches with black baseline value. Since we are taking ImageNet as dataset,
         we take 224/28=8 i.e., 8 times bigger patches to replicate the same analysis
         - Also, instead of replacing with a black pixel we take the mean of the
         neighborhood, so not to distort the image distribution completely.
         - I don't get why they have so high correlation in the paper, maybe using a better baseline_value?
         - Also I don't get why correlation is only reported positive?

    """

    @attributes_check
    def __init__(self, *args, **kwargs):
        """
        Parameters
        ----------
        args: Arguments (optional)
        kwargs: Keyword arguments (optional)
            abs (boolean): Indicates whether absolute operation is applied on the attribution, default=False.
            normalise (boolean): Indicates whether normalise operation is applied on the attribution, default=True.
            normalise_func (callable): Attribution normalisation function applied in case normalise=True,
            default=normalise_by_negative.
            default_plot_func (callable): Callable that plots the metrics result.
            disable_warnings (boolean): Indicates whether the warnings are printed, default=False.
            display_progressbar (boolean): Indicates whether a tqdm-progress-bar is printed, default=False.
            similarity_func (callable): Similarity function applied to compare input and perturbed input,
            default=correlation_pearson.
            perturb_baseline (string): Indicates the type of baseline: "mean", "random", "uniform", "black" or "white",
            default="uniform".
            perturb_func (callable): Input perturbation function, default=baseline_replacement_by_indices.
            n_max_percentage (float): The percentage of features to iteratively evaluatede, fault=0.8.
            features_in_step (integer): The size of the step, default=1.
            softmax (boolean): Indicates wheter to use softmax probabilities or logits in model prediction.
            return_aggregate (boolean): Indicates whether an aggregated(mean) metric is returned, default=True.
        """
        super().__init__()

        self.args = args
        self.kwargs = kwargs
        self.abs = self.kwargs.get("abs", False)
        self.normalise = self.kwargs.get("normalise", True)
        self.normalise_func = self.kwargs.get("normalise_func", normalise_by_negative)
        self.default_plot_func = plotting.plot_sensitivity_n_experiment
        self.disable_warnings = self.kwargs.get("disable_warnings", False)
        self.display_progressbar = self.kwargs.get("display_progressbar", False)
        self.similarity_func = self.kwargs.get("similarity_func", correlation_pearson)
        self.perturb_func = self.kwargs.get(
            "perturb_func", baseline_replacement_by_indices
        )
        self.perturb_baseline = self.kwargs.get("perturb_baseline", "uniform")
        self.n_max_percentage = self.kwargs.get("n_max_percentage", 0.8)
        self.features_in_step = self.kwargs.get("features_in_step", 1)
        self.softmax = self.kwargs.get("softmax", True)
        self.return_aggregate = self.kwargs.get("return_aggregate", True)
        self.last_results = []
        self.all_results = []

        # Asserts and warnings.
        if not self.disable_warnings:
            warn_func.warn_parameterisation(
                metric_name=self.__class__.__name__,
                sensitive_params=(
                    "baseline value 'perturb_baseline', the patch size for masking "
                    "'patch_size', similarity function 'similarity_func' and the number "
                    "of features to iteratively evaluate 'n_max_percentage'"
                ),
                citation=(
                    "Ancona, Marco, et al. 'Towards better understanding of gradient-based "
                    "attribution methods for deep neural networks.' arXiv preprint "
                    "arXiv:1711.06104 (2017)"
                ),
            )

    def __call__(
        self,
        model: ModelInterface,
        x_batch: np.array,
        y_batch: np.array,
        a_batch: Union[np.array, None],
        *args,
        **kwargs,
    ) -> List[float]:
        """
        This implementation represents the main logic of the metric and makes the class object callable.
        It completes batch-wise evaluation of some explanations (a_batch) with respect to some input data
        (x_batch), some output labels (y_batch) and a torch model (model).

        Parameters
            model: a torch model e.g., torchvision.models that is subject to explanation
            x_batch: a np.ndarray which contains the input data that are explained
            y_batch: a np.ndarray which contains the output labels that are explained
            a_batch: a Union[np.ndarray, None] which contains pre-computed attributions i.e., explanations
            args: Arguments (optional)
            kwargs: Keyword arguments (optional)
                channel_first (boolean): Indicates of the image dimensions are channel first, or channel last.
                Inferred from the input shape by default.
                explain_func (callable): Callable generating attributions, default=Callable.
                device (string): Indicated the device on which a torch.Tensor is or will be allocated: "cpu" or "gpu",
                default=None.

        Returns
            last_results: a list of float(s) with the evaluation outcome of concerned batch

        Examples
            # Enable GPU.
            >> device = torch.device("cuda:0" if torch.cuda.is_available() else "cpu")

            # Load a pre-trained LeNet classification model (architecture at quantus/helpers/models).
            >> model = LeNet()
            >> model.load_state_dict(torch.load("tutorials/assets/mnist"))

            # Load MNIST datasets and make loaders.
            >> test_set = torchvision.datasets.MNIST(root='./sample_data', download=True)
            >> test_loader = torch.utils.data.DataLoader(test_set, batch_size=24)

            # Load a batch of inputs and outputs to use for XAI evaluation.
            >> x_batch, y_batch = iter(test_loader).next()
            >> x_batch, y_batch = x_batch.cpu().numpy(), y_batch.cpu().numpy()

            # Generate Saliency attributions of the test set batch of the test set.
            >> a_batch_saliency = Saliency(model).attribute(inputs=x_batch, target=y_batch, abs=True).sum(axis=1)
            >> a_batch_saliency = a_batch_saliency.cpu().numpy()

            # Initialise the metric and evaluate explanations by calling the metric instance.
            >> metric = SensitivityN(abs=False, normalise=False)
            >> scores = metric(model=model, x_batch=x_batch, y_batch=y_batch, a_batch=a_batch_saliency, **{})
        """
        # Reshape input batch to channel first order.
        if "channel_first" in kwargs and isinstance(kwargs["channel_first"], bool):
            channel_first = kwargs.get("channel_first")
        else:
            channel_first = utils.infer_channel_first(x_batch)
        x_batch_s = utils.make_channel_first(x_batch, channel_first)

        # Wrap the model into an interface.
        if model:
            model = utils.get_wrapped_model(model, channel_first)

        # Update kwargs.
        self.kwargs = {
            **kwargs,
            **{k: v for k, v in self.__dict__.items() if k not in ["args", "kwargs"]},
        }

        # Run deprecation warnings.
        warn_func.deprecation_warnings(self.kwargs)

        self.last_results = []

        if a_batch is None:

            # Asserts.
            explain_func = self.kwargs.get("explain_func", Callable)
            asserts.assert_explain_func(explain_func=explain_func)

            # Generate explanations.
            a_batch = explain_func(
                model=model.get_model(), inputs=x_batch, targets=y_batch, **self.kwargs
            )

        # Expand attributions to input dimensionality and infer input dimensions covered by the attributions.
        a_batch = utils.expand_attribution_channel(a_batch, x_batch_s)
        a_axes = utils.infer_attribution_axes(a_batch, x_batch_s)

        # Asserts.
        asserts.assert_attributions(x_batch=x_batch_s, a_batch=a_batch)
        asserts.assert_features_in_step(
            features_in_step=self.features_in_step,
            input_shape=x_batch_s.shape[2:],
        )

        max_features = int(0.8 * np.prod(x_batch_s.shape[2:]) // self.features_in_step)

        sub_results_pred_deltas = {k: [] for k in range(len(x_batch_s))}
        sub_results_att_sums = {k: [] for k in range(len(x_batch_s))}

        # Use tqdm progressbar if not disabled.
        if not self.display_progressbar:
            iterator = enumerate(zip(x_batch_s, y_batch, a_batch))
        else:
            iterator = tqdm(
                enumerate(zip(x_batch_s, y_batch, a_batch)), total=len(x_batch_s)
            )

        for sample, (x, y, a) in iterator:

            a = a.flatten()

            if self.normalise:
                a = self.normalise_func(a)

            if self.abs:
                a = np.abs(a)

            # Get indices of sorted attributions (descending).
            a_indices = np.argsort(-a)

            # Predict on x.
            x_input = model.shape_input(x, x.shape, channel_first=True)
            y_pred = float(model.predict(x_input, **self.kwargs)[:, y])

            att_sums = []
            pred_deltas = []
            x_perturbed = x.copy()

            for i_ix, a_ix in enumerate(a_indices[:: self.features_in_step]):

                # Perturb input by indices of attributions.
                a_ix = a_indices[
                    (self.features_in_step * i_ix) : (
                        self.features_in_step * (i_ix + 1)
                    )
                ]
                x_perturbed = self.perturb_func(
                    arr=x_perturbed,
                    indices=a_ix,
                    indexed_axes=a_axes,
                    **self.kwargs,
                )
                asserts.assert_perturbation_caused_change(x=x, x_perturbed=x_perturbed)

                # Sum attributions.
                att_sums.append(float(a[a_ix].sum()))

                x_input = model.shape_input(x_perturbed, x.shape, channel_first=True)
                y_pred_perturb = float(model.predict(x_input, **self.kwargs)[:, y])
                pred_deltas.append(y_pred - y_pred_perturb)

            sub_results_att_sums[sample] = att_sums
            sub_results_pred_deltas[sample] = pred_deltas

        # Re-arrange sublists so that they are sorted by n.
        sub_results_pred_deltas_l = {k: [] for k in range(max_features)}
        sub_results_att_sums_l = {k: [] for k in range(max_features)}

        for k in range(max_features):
            for sublist1 in list(sub_results_pred_deltas.values()):
                sub_results_pred_deltas_l[k].append(sublist1[k])
            for sublist2 in list(sub_results_att_sums.values()):
                sub_results_att_sums_l[k].append(sublist2[k])

        # Measure similarity for each n.
        self.last_results = [
            self.similarity_func(
                a=sub_results_att_sums_l[k], b=sub_results_pred_deltas_l[k]
            )
            for k in range(max_features)
        ]

        if self.return_aggregate:
            self.last_results = [np.mean(self.last_results)]
        else:
            self.last_results = self.last_results

        self.all_results.append(self.last_results)

        return self.last_results


class Infidelity(Metric):
    """
    Implementation of Infidelity by Yeh et al., 2019.

    Explanation infidelity represents the expected mean square error
    between 1) a dot product of an attribution and input perturbation and
    2) difference in model output after significant perturbation.

    Assumptions:
    - The original implementation (https://github.com/chihkuanyeh/saliency_evaluation/
    blob/master/infid_sen_utils.py) supports perturbation of Gaussian noise and squared patches.
    In this implementation, we use squared patches as the default option.

    References:
        1) Chih-Kuan Yeh, Cheng-Yu Hsieh, and Arun Sai Suggala.
        "On the (In)fidelity and Sensitivity of Explanations."
        33rd Conference on Neural Information Processing Systems (NeurIPS 2019), Vancouver, Canada.
    """

    @attributes_check
    def __init__(self, *args, **kwargs):
        """
        This implementation represents the main logic of the metric and makes the class object callable.
        It completes batch-wise evaluation of some explanations (a_batch) with respect to some input data
        (x_batch), some output labels (y_batch) and a torch model (model).

        Parameters
        ----------
        args: Arguments (optional)
        kwargs: Keyword arguments (optional)
            abs (boolean): Indicates whether absolute operation is applied on the attribution, default=False.
            normalise (boolean): Indicates whether normalise operation is applied on the attribution, default=True.
            loss_func (string): Loss function, default="mse".
            perturb_baseline (string): Indicates the type of baseline: "mean", "random", "uniform", "black" or "white",
            default="black".
            perturb_func (callable): Input perturbation function, default=baseline_replacement_by_indices.
            perturb_patch_sizes (list): Size of patches to be perturbed, default=[4].
            features_in_step (integer): The size of the step, default=1.
            max_steps_per_input (integer): The number of steps per input dimension, default=None.
            n_perturb_samples (integer): The number of samples to be perturbed, default=10.
            aggregate (boolean):  Indicates whether to return the mean values or all values, default=True.

        """
        super().__init__()

        self.args = args
        self.kwargs = kwargs
        self.abs = self.kwargs.get("abs", False)
        self.normalise = self.kwargs.get("normalise", False)
        self.loss_func = self.kwargs.get("loss_func", mse)
        self.perturb_baseline = self.kwargs.get("perturb_baseline", "uniform")
        self.perturb_func = self.kwargs.get(
            "perturb_func", baseline_replacement_by_indices
        )
        self.perturb_patch_sizes = self.kwargs.get(
            "perturb_patch_sizes", [4]
        )
        self.features_in_step = self.kwargs.get("features_in_step", 1)
        self.max_steps_per_input = self.kwargs.get("max_steps_per_input", None)
        self.n_perturb_samples = self.kwargs.get("n_perturb_samples", 10)
        self.aggregate = self.kwargs.get("aggregate", True)
        self.display_progressbar = self.kwargs.get("display_progressbar", False)
        self.last_results = []

        # Asserts and warnings.
        if not self.disable_warnings:
            warn_func.warn_parameterisation(
                metric_name=self.__class__.__name__,
                sensitive_params=(
                    "baseline value 'perturb_baseline', perturbation function 'perturb_func',"
                    "number of perturbed samples 'n_perturb_samples', the loss function 'loss_func' "
                    "aggregation boolean 'aggregate'"
                ),
                citation=(
                    "Chih-Kuan, Yeh, et al. 'On the (In)fidelity and Sensitivity of Explanations'"
                    "arXiv:1901.09392 (2019)"
                ),
            )

    def __call__(
        self,
        model: ModelInterface,
        x_batch: np.array,
        y_batch: np.array,
        a_batch: Union[np.array, None],
        *args,
        **kwargs,
    ) -> List[float]:
        """
        This implementation represents the main logic of the metric and makes the class object callable.
        It completes batch-wise evaluation of some explanations (a_batch) with respect to some input data
        (x_batch), some output labels (y_batch) and a torch model (model).

        Parameters
            model: a torch model e.g., torchvision.models that is subject to explanation
            x_batch: a np.ndarray which contains the input data that are explained
            y_batch: a np.ndarray which contains the output labels that are explained
            a_batch: a Union[np.ndarray, None] which contains pre-computed attributions i.e., explanations
            args: Arguments (optional)
            kwargs: Keyword arguments (optional)
                channel_first (boolean): Indicates of the image dimensions are channel first, or channel last.
                Inferred from the input shape by default.
                explain_func (callable): Callable generating attributions, default=Callable.
                device (string): Indicated the device on which a torch.Tensor is or will be allocated: "cpu" or "gpu",
                default=None.

        Returns
            last_results: a list of float(s) with the evaluation outcome of concerned batch

        Examples
            # Enable GPU.
            >> device = torch.device("cuda:0" if torch.cuda.is_available() else "cpu")

            # Load a pre-trained LeNet classification model (architecture at quantus/helpers/models).
            >> model = LeNet()
            >> model.load_state_dict(torch.load("tutorials/assets/mnist"))

            # Load MNIST datasets and make loaders.
            >> test_set = torchvision.datasets.MNIST(root='./sample_data', download=True)
            >> test_loader = torch.utils.data.DataLoader(test_set, batch_size=24)

            # Load a batch of inputs and outputs to use for XAI evaluation.
            >> x_batch, y_batch = iter(test_loader).next()
            >> x_batch, y_batch = x_batch.cpu().numpy(), y_batch.cpu().numpy()

            # Generate Saliency attributions of the test set batch of the test set.
            >> a_batch_saliency = Saliency(model).attribute(inputs=x_batch, target=y_batch, abs=True).sum(axis=1)
            >> a_batch_saliency = a_batch_saliency.cpu().numpy()

            # Initialise the metric and evaluate explanations by calling the metric instance.
            >> metric = Infidelity(abs=False, normalise=False)
            >> scores = metric(model=model, x_batch=x_batch, y_batch=y_batch, a_batch=a_batch_saliency, **{})
        """

        # Reshape input batch to channel first order.
        if "channel_first" in kwargs and isinstance(kwargs["channel_first"], bool):
            channel_first = kwargs.get("channel_first")
        else:
            channel_first = utils.infer_channel_first(x_batch)
        x_batch_s = utils.make_channel_first(x_batch, channel_first)

        self.nr_channels = x_batch_s.shape[1]

        # Wrap the model into an interface.
        if model:
            model = utils.get_wrapped_model(model, channel_first)

        # Update kwargs.
        self.kwargs = {
            **kwargs,
            **{k: v for k, v in self.__dict__.items() if k not in ["args", "kwargs"]},
        }

        # Run deprecation warnings.
        warn_func.deprecation_warnings(self.kwargs)

        if a_batch is None:
            # Asserts.
            explain_func = self.kwargs.get("explain_func", Callable)
            asserts.assert_explain_func(explain_func=explain_func)

            # Generate explanations.
            a_batch = explain_func(
                model=model.get_model(), inputs=x_batch, targets=y_batch, **self.kwargs
            )

        # Expand attributions to input dimensionality and infer input dimensions covered by the attributions.
        a_batch = utils.expand_attribution_channel(a_batch, x_batch_s)
        a_axes = utils.infer_attribution_axes(a_batch, x_batch_s)

        # Asserts.
        asserts.assert_attributions(a_batch=a_batch, x_batch=x_batch_s)

        # Use tqdm progressbar if not disabled.
        if not self.display_progressbar:
            iterator = zip(x_batch_s, y_batch, a_batch)
        else:
            iterator = tqdm(zip(x_batch_s, y_batch, a_batch), total=len(x_batch_s))

        for x, y, a in iterator:

            if self.normalise:
                a = self.normalise_func(a)
            
            if self.abs:
                a = np.abs(a)

            # Predict on input.
            x_input = model.shape_input(x, x.shape, channel_first=True)
            y_pred = float(
                model.predict(x_input, softmax_act=False, **self.kwargs)[:, y]
            )

            sub_results = []

            for _ in range(self.n_perturb_samples):

                sub_sub_results = []

                for patch_size in self.perturb_patch_sizes:

                    pred_deltas = np.zeros(
                        (int(a.shape[1] / patch_size), int(a.shape[2] / patch_size))
                    )
                    a_sums = np.zeros(
                        (int(a.shape[1] / patch_size), int(a.shape[2] / patch_size))
                    )
                    x_perturbed = x.copy()
                    pad_width = patch_size - 1

                    for i_x, top_left_x in enumerate(range(0, x.shape[1], patch_size)):

                        for i_y, top_left_y in enumerate(
                                range(0, x.shape[2], patch_size)
                        ):

                            # Perturb input patch-wise.
                            x_perturbed_pad = utils._pad_array(
                                x_perturbed, pad_width, mode="edge", padded_axes=a_axes
                            )
                            patch_slice = utils.create_patch_slice(
                                patch_size=patch_size, coords=[top_left_x, top_left_y],
                            )

                            x_perturbed_pad = self.perturb_func(
                                arr=x_perturbed_pad,
                                indices=patch_slice,
                                indexed_axes=a_axes,
                                **self.kwargs,
                            )

                            # Remove padding.
                            x_perturbed = utils._unpad_array(
                                x_perturbed_pad, pad_width, padded_axes=a_axes
                            )

                            # Predict on perturbed input x_perturbed.
                            x_input = model.shape_input(x_perturbed, x.shape, channel_first=True)
                            y_pred_perturb = float(
                                model.predict(x_input, softmax_act=False, **self.kwargs)[:, y]
                            )

                            x_diff = (x - x_perturbed).flatten()
                            a_diff = np.dot(a.flatten(), x_diff)

                            pred_deltas[i_x][i_y] = y_pred - y_pred_perturb
                            a_sums[i_x][i_y] = np.sum(a_diff)

                    sub_sub_results.append(
                        self.loss_func(a=pred_deltas.flatten(), b=a_diff.flatten())
                    )

                sub_results.append(np.mean(sub_sub_results))

            if self.aggregate:
                self.last_results.append(np.mean(sub_results))
            else:
                self.last_results.append(sub_results)

        self.all_results.append(self.last_results)

        return self.all_results


class ROAD(Metric):
    """
    Implementation of ROAD evaluation strategy by Rong et al., 2022.

    The ROAD approach measures the accuracy of the model on the provided test set at each step of an iterative process
    of removing k most important pixels. At each step k most relevant pixels (MoRF order) are replaced with noisy linear
    imputations which removes bias.

    References:
        1) Rong, Leemann, et al. "Evaluating Feature Attribution: An Information-Theoretic Perspective." arXiv preprint
        arXiv:2202.00449 (2022).
    """

    @attributes_check
    def __init__(self, *args, **kwargs):
        """
        Parameters
        ----------
        args: Arguments (optional)
        kwargs: Keyword arguments (optional)
            abs (boolean): Indicates whether absolute operation is applied on the attribution, default=False.
            normalise (boolean): Indicates whether normalise operation is applied on the attribution, default=True.
            normalise_func (callable): Attribution normalisation function applied in case normalise=True,
            default=normalise_by_negative.
            default_plot_func (callable): Callable that plots the metrics result.
            disable_warnings (boolean): Indicates whether the warnings are printed, default=False.
            display_progressbar (boolean): Indicates whether a tqdm-progress-bar is printed, default=False.
            order (string): Indicates whether attributions are ordered randomly ("random"),
            according to the most relevant first ("MoRF"), or least relevant first, default="MoRF".
            percentages (list): The list of percentages of the image to be removed, default=list(range(1, 100, 2)).
            noise (noise): Noise added, default=0.01.
        """
        super().__init__()

        self.args = args
        self.kwargs = kwargs
        self.abs = self.kwargs.get("abs", False)
        self.normalise = self.kwargs.get("normalise", True)
        self.normalise_func = self.kwargs.get("normalise_func", normalise_by_negative)
        self.default_plot_func = plotting.plot_region_perturbation_experiment
        self.disable_warnings = self.kwargs.get("disable_warnings", False)
        self.display_progressbar = self.kwargs.get("display_progressbar", False)
        self.perturb_func = self.kwargs.get(
            "perturb_func", noisy_linear_imputation
        )
        self.perturb_baseline = self.kwargs.get("perturb_baseline", "uniform")
        self.percentages = self.kwargs.get("percentages", list(range(1, 100, 2)))
        self.noise = self.kwargs.get("noise", 0.01)
        self.last_results = {}
        self.all_results = {}

        # Asserts and warnings.
        if not self.disable_warnings:
            warn_func.warn_parameterisation(
                metric_name=self.__class__.__name__,
                sensitive_params=(
                    "baseline value 'perturb_baseline', perturbation function 'perturb_func',"
                    "percentage of pixels k removed per iteration 'percentage_in_step'"
                ),
                citation=(
                    "Rong, Leemann, et al. 'Evaluating Feature Attribution: An Information-Theoretic Perspective."
                    "arXiv:2202.00449 (2022)"
                ),
            )

    def __call__(
        self,
        model: ModelInterface,
        x_batch: np.array,
        y_batch: np.array,
        a_batch: Union[np.array, None],
        *args,
        **kwargs,
    ) -> Dict[int, List[float]]:
        """
        This implementation represents the main logic of the metric and makes the class object callable.
        It completes batch-wise evaluation of some explanations (a_batch) with respect to some input data
        (x_batch), some output labels (y_batch) and a torch model (model).

        Parameters
            model: a torch model e.g., torchvision.models that is subject to explanation
            x_batch: a np.ndarray which contains the input data that are explained
            y_batch: a np.ndarray which contains the output labels that are explained
            a_batch: a Union[np.ndarray, None] which contains pre-computed attributions i.e., explanations
            args: Arguments (optional)
            kwargs: Keyword arguments (optional)
                channel_first (boolean): Indicates of the image dimensions are channel first, or channel last.
                Inferred from the input shape by default.
                explain_func (callable): Callable generating attributions, default=Callable.
                device (string): Indicated the device on which a torch.Tensor is or will be allocated: "cpu" or "gpu",
                default=None.

        Returns
            last_results: a dictionary whose values contains a list of float(s) with the evaluation outcome of concerned batch

        Examples
            # Enable GPU.
            >> device = torch.device("cuda:0" if torch.cuda.is_available() else "cpu")

            # Load a pre-trained LeNet classification model (architecture at quantus/helpers/models).
            >> model = LeNet()
            >> model.load_state_dict(torch.load("tutorials/assets/mnist"))

            # Load MNIST datasets and make loaders.
            >> test_set = torchvision.datasets.MNIST(root='./sample_data', download=True)
            >> test_loader = torch.utils.data.DataLoader(test_set, batch_size=24)

            # Load a batch of inputs and outputs to use for XAI evaluation.
            >> x_batch, y_batch = iter(test_loader).next()
            >> x_batch, y_batch = x_batch.cpu().numpy(), y_batch.cpu().numpy()

            # Generate Saliency attributions of the test set batch of the test set.
            >> a_batch_saliency = Saliency(model).attribute(inputs=x_batch, target=y_batch, abs=True).sum(axis=1)
            >> a_batch_saliency = a_batch_saliency.cpu().numpy()

            # Initialise the metric and evaluate explanations by calling the metric instance.
            >> metric = ROAD(abs=False, normalise=False)
            >> scores = metric(model=model, x_batch=x_batch, y_batch=y_batch, a_batch=a_batch_saliency, **{})
        """

        # Reshape input batch to channel first order.
        if "channel_first" in kwargs and isinstance(kwargs["channel_first"], bool):
            channel_first = kwargs.get("channel_first")
        else:
            channel_first = utils.infer_channel_first(x_batch)
        x_batch_s = utils.make_channel_first(x_batch, channel_first)

        # Wrap the model into an interface.
        if model:
            model = utils.get_wrapped_model(model, channel_first)

        # Update kwargs.
        self.kwargs = {
            **kwargs,
            **{k: v for k, v in self.__dict__.items() if k not in ["args", "kwargs"]},
        }

        # Run deprecation warnings.
        warn_func.deprecation_warnings(self.kwargs)

        if a_batch is None:

            # Asserts.
            explain_func = self.kwargs.get("explain_func", Callable)
            asserts.assert_explain_func(explain_func=explain_func)

            # Generate explanations.
            a_batch = explain_func(
                model=model.get_model(), inputs=x_batch, targets=y_batch, **self.kwargs
            )
        a_batch = utils.expand_attribution_channel(a_batch, x_batch_s)
        img_size = a_batch[0, :, :].size

        # Asserts.
        asserts.assert_attributions(x_batch=x_batch_s, a_batch=a_batch)

        # Use tqdm progressbar if not disabled.
        if not self.display_progressbar:
            iterator = enumerate(zip(x_batch_s, y_batch, a_batch))
        else:
            iterator = tqdm(
                enumerate(zip(x_batch_s, y_batch, a_batch)), total=len(x_batch_s)
            )

        self.last_results = {
            str(k): 0 for k in self.percentages
        }
        self.all_results = {
            str(k): 0 for k in self.percentages
        }

        for sample, (x, y, a) in iterator:

            if self.normalise:
                a = self.normalise_func(a)
            
            if self.abs:
                a = np.abs(a)
            
            # Order indicies.
            ordered_indices = np.argsort(a, axis=None)[::-1]

            for p in self.percentages:
                
                top_k_indices = ordered_indices[:int(img_size*p/100)]

                x_perturbed = self.perturb_func(
                    arr=x,
                    indices=top_k_indices,
                    **self.kwargs,
                )

                asserts.assert_perturbation_caused_change(x=x, x_perturbed=x_perturbed)

                # Predict on perturbed input x and store the difference from predicting on unperturbed input.
                x_input = model.shape_input(x_perturbed, x.shape, channel_first=True)
                class_pred_perturb = np.argmax(
                    model.predict(x_input, softmax_act=True, **self.kwargs)
                )

                self.last_results[str(p)] += y == class_pred_perturb

        # Calculate accuracy for every number of most important pixels removed
        for k in self.last_results:
            self.all_results[k] = self.last_results[k] / len(x_batch_s)

        return self.all_results<|MERGE_RESOLUTION|>--- conflicted
+++ resolved
@@ -4,7 +4,6 @@
 from typing import Callable, Dict, List, Union
 
 import numpy as np
-from tqdm import tqdm
 
 from .base import Metric
 from ..helpers import asserts
@@ -708,18 +707,14 @@
 
             self.last_results.append(len(preds) - utils.calculate_auc(np.array(preds)))
 
-<<<<<<< HEAD
-
-=======
->>>>>>> 5664f6d4
         if self.return_aggregate:
             self.last_results = [np.mean(self.last_results)]
         else:
             self.last_results = self.last_results
 
-        self.all_results.append(self.last_results)
-
-        return self.last_results
+      self.all_results.append(self.last_results)
+
+      return self.last_results
 
     @property
     def get_aggregated_score(self):
