--- conflicted
+++ resolved
@@ -16,10 +16,7 @@
 from ..helpers.normalise_func import normalise_by_negative
 from ..helpers.similar_func import correlation_pearson, correlation_spearman, mse
 from ..helpers.perturb_func import baseline_replacement_by_indices
-<<<<<<< HEAD
 from ..helpers.perturb_func import baseline_replacement_by_patch, noisy_linear_imputation
-=======
->>>>>>> 3a2f72cc
 
 
 class FaithfulnessCorrelation(Metric):
@@ -716,7 +713,7 @@
             # self.last_results.append(1-auc(preds, np.arange(0, len(preds))))
             self.last_results.append(np.trapz(np.array(preds), dx=1.0))
 
-        
+
         if self.return_aggregate:
             self.last_results = [np.mean(self.last_results)]
         else:
@@ -1427,7 +1424,7 @@
                 x_input = model.shape_input(x_perturbed, x.shape, channel_first=True)
                 y_pred_perturb = float(model.predict(x_input, **self.kwargs)[:, y])
                 preds.append(y_pred_perturb)
-            
+
             self.last_results.append(preds)
 
         self.all_results.append(self.last_results)
