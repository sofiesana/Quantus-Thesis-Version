"""This module contains the implementation of the Complexity metric."""

# This file is part of Quantus.
# Quantus is free software: you can redistribute it and/or modify it under the terms of the GNU Lesser General Public License as published by the Free Software Foundation, either version 3 of the License, or (at your option) any later version.
# Quantus is distributed in the hope that it will be useful, but WITHOUT ANY WARRANTY; without even the implied warranty of MERCHANTABILITY or FITNESS FOR A PARTICULAR PURPOSE. See the GNU Lesser General Public License for more details.
# You should have received a copy of the GNU Lesser General Public License along with Quantus. If not, see <https://www.gnu.org/licenses/>.
# Quantus project URL: <https://github.com/understandable-machine-intelligence-lab/Quantus>.

from typing import Any, Callable, Dict, List, Optional
import numpy as np
import scipy

from quantus.helpers import asserts
from quantus.helpers import warn
from quantus.helpers.model.model_interface import ModelInterface
from quantus.functions.normalise_func import normalise_by_max
from quantus.metrics.base import Metric


class Complexity(Metric):
    """
    Implementation of Complexity metric by Bhatt et al., 2020.

    Complexity of attributions is defined as the entropy of the fractional contribution of feature x_i to the total
    magnitude of the attribution. A complex explanation is one that uses all features in its explanation to explain
    some decision. Even though such an explanation may be faithful to the model output, if the number of features is
    too large it may be too difficult for the user to understand the explanations, rendering it useless.

    References:
        1) Umang Bhatt et al.: "Evaluating and aggregating
        feature-based model explanations." IJCAI (2020): 3016-3022.

    """

    # TODO. Only bool for return_aggreate..

    @asserts.attributes_check
    def __init__(
        self,
        abs: bool = True,
        normalise: bool = True,
        normalise_func: Optional[Callable[[np.ndarray], np.ndarray]] = None,
        normalise_func_kwargs: Optional[Dict[str, Any]] = None,
        return_aggregate: bool = False,
        aggregate_func: Callable = np.mean,
        default_plot_func: Optional[Callable] = None,
        disable_warnings: bool = False,
        display_progressbar: bool = False,
        **kwargs,
    ):
        """
        Parameters
        ----------
        abs: boolean
            Indicates whether absolute operation is applied on the attribution, default=True.
        normalise: boolean
            Indicates whether normalise operation is applied on the attribution, default=True.
        normalise_func: callable
            Attribution normalisation function applied in case normalise=True.
            If normalise_func=None, the default value is used, default=normalise_by_max.
        normalise_func_kwargs: dict
            Keyword arguments to be passed to normalise_func on call, default={}.
        default_plot_func: callable
            Callable that plots the metrics result.
        return_aggregate: boolean
            Indicates if an aggregated score should be computed over all instances.
        aggregate_func: callable
            Callable that aggregates the scores given an evaluation call.
        disable_warnings: boolean
            Indicates whether the warnings are printed, default=False.
        display_progressbar: boolean
            Indicates whether a tqdm-progress-bar is printed, default=False.
        kwargs: optional
            Keyword arguments.
        """
        if not abs:
            warn.warn_absolute_operation()

        if normalise_func is None:
            normalise_func = normalise_by_max

        super().__init__(
            abs=abs,
            normalise=normalise,
            normalise_func=normalise_func,
            normalise_func_kwargs=normalise_func_kwargs,
            return_aggregate=return_aggregate,
            aggregate_func=aggregate_func,
            default_plot_func=default_plot_func,
            display_progressbar=display_progressbar,
            disable_warnings=disable_warnings,
            **kwargs,
        )

        # Asserts and warnings.
        if not self.disable_warnings:
            warn.warn_parameterisation(
                metric_name=self.__class__.__name__,
                sensitive_params=(
                    "normalising 'normalise' (and 'normalise_func') and if taking absolute"
                    " values of attributions 'abs'"
                ),
                citation=(
                    "Bhatt, Umang, Adrian Weller, and José MF Moura. 'Evaluating and aggregating"
                    " feature-based model explanations.' arXiv preprint arXiv:2005.00631 (2020)"
                ),
            )

    def __call__(
        self,
        model,
        x_batch: np.array,
        y_batch: np.array,
        a_batch: Optional[np.ndarray] = None,
        s_batch: Optional[np.ndarray] = None,
        channel_first: Optional[bool] = None,
        explain_func: Optional[Callable] = None,
        explain_func_kwargs: Optional[Dict] = None,
        model_predict_kwargs: Optional[Dict] = None,
        softmax: Optional[bool] = False,
        device: Optional[str] = None,
        batch_size: int = 64,
        custom_batch: Optional[Any] = None,
        **kwargs,
    ) -> List[float]:
        """
        This implementation represents the main logic of the metric and makes the class object callable.
        It completes instance-wise evaluation of explanations (a_batch) with respect to input data (x_batch),
        output labels (y_batch) and a torch or tensorflow model (model).

        Calls general_preprocess() with all relevant arguments, calls
        () on each instance, and saves results to last_results.
        Calls custom_postprocess() afterwards. Finally returns last_results.

        Parameters
        ----------
        model: torch.nn.Module, tf.keras.Model
            A torch or tensorflow model that is subject to explanation.
        x_batch: np.ndarray
            A np.ndarray which contains the input data that are explained.
        y_batch: np.ndarray
            A np.ndarray which contains the output labels that are explained.
        a_batch: np.ndarray, optional
            A np.ndarray which contains pre-computed attributions i.e., explanations.
        s_batch: np.ndarray, optional
            A np.ndarray which contains segmentation masks that matches the input.
        channel_first: boolean, optional
            Indicates of the image dimensions are channel first, or channel last.
            Inferred from the input shape if None.
        explain_func: callable
            Callable generating attributions.
        explain_func_kwargs: dict, optional
            Keyword arguments to be passed to explain_func on call.
        model_predict_kwargs: dict, optional
            Keyword arguments to be passed to the model's predict method.
        softmax: boolean
            Indicates whether to use softmax probabilities or logits in model prediction.
            This is used for this __call__ only and won't be saved as attribute. If None, self.softmax is used.
        device: string
            Indicated the device on which a torch.Tensor is or will be allocated: "cpu" or "gpu".
        kwargs: optional
            Keyword arguments.

        Returns
        -------
        last_results: list
            a list of Any with the evaluation scores of the concerned batch.

        Examples:
        --------
            # Minimal imports.
            >> import quantus
            >> from quantus import LeNet
            >> import torch

            # Enable GPU.
            >> device = torch.device("cuda:0" if torch.cuda.is_available() else "cpu")

            # Load a pre-trained LeNet classification model (architecture at quantus/helpers/models).
            >> model = LeNet()
            >> model.load_state_dict(torch.load("tutorials/assets/pytests/mnist_model"))

            # Load MNIST datasets and make loaders.
            >> test_set = torchvision.datasets.MNIST(root='./sample_data', download=True)
            >> test_loader = torch.utils.data.DataLoader(test_set, batch_size=24)

            # Load a batch of inputs and outputs to use for XAI evaluation.
            >> x_batch, y_batch = iter(test_loader).next()
            >> x_batch, y_batch = x_batch.cpu().numpy(), y_batch.cpu().numpy()

            # Generate Saliency attributions of the test set batch of the test set.
            >> a_batch_saliency = Saliency(model).attribute(inputs=x_batch, target=y_batch, abs=True).sum(axis=1)
            >> a_batch_saliency = a_batch_saliency.cpu().numpy()

            # Initialise the metric and evaluate explanations by calling the metric instance.
            >> metric = Metric(abs=True, normalise=False)
            >> scores = metric(model=model, x_batch=x_batch, y_batch=y_batch, a_batch=a_batch_saliency}
        """
        return super().__call__(
            model=model,
            x_batch=x_batch,
            y_batch=y_batch,
            a_batch=a_batch,
            s_batch=s_batch,
            custom_batch=None,
            channel_first=channel_first,
            explain_func=explain_func,
            explain_func_kwargs=explain_func_kwargs,
            softmax=softmax,
            device=device,
            model_predict_kwargs=model_predict_kwargs,
            **kwargs,
        )

    def evaluate_instance(
        self,
        model: ModelInterface,
        x: np.ndarray,
        y: np.ndarray,
        a: np.ndarray,
        s: np.ndarray,
    ) -> float:
        """ "
        Evaluate instance gets model and data for a single instance as input and returns the evaluation result.

        Parameters
        ----------
        model: ModelInterface
            A ModelInteface that is subject to explanation.
        x: np.ndarray
            The input to be evaluated on an instance-basis.
        y: np.ndarray
            The output to be evaluated on an instance-basis.
        a: np.ndarray
            The explanation to be evaluated on an instance-basis.
        s: np.ndarray
            The segmentation to be evaluated on an instance-basis.

        Returns
        -------
        float
            The evaluation results.
        """

<<<<<<< HEAD
        if len(x.shape) == 1:
            newshape = np.prod(x.shape)
        else:
            newshape = np.prod(x.shape[1:])
=======
        a = np.array(
            np.reshape(a, (np.prod(x.shape[1:]),)),
            dtype=np.float64,
        ) / np.sum(np.abs(a))
>>>>>>> 6164e08e

        a = np.array(np.reshape(a, newshape), dtype=np.float64) / np.sum(np.abs(a))
        return scipy.stats.entropy(pk=a)<|MERGE_RESOLUTION|>--- conflicted
+++ resolved
@@ -241,18 +241,14 @@
         float
             The evaluation results.
         """
-
-<<<<<<< HEAD
         if len(x.shape) == 1:
             newshape = np.prod(x.shape)
         else:
             newshape = np.prod(x.shape[1:])
-=======
+
         a = np.array(
-            np.reshape(a, (np.prod(x.shape[1:]),)),
+            np.reshape(a, newshape),
             dtype=np.float64,
         ) / np.sum(np.abs(a))
->>>>>>> 6164e08e
-
-        a = np.array(np.reshape(a, newshape), dtype=np.float64) / np.sum(np.abs(a))
+
         return scipy.stats.entropy(pk=a)