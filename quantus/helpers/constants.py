--- conflicted
+++ resolved
@@ -3,8 +3,6 @@
 from .similar_func import *
 from .local_func import *
 
-
-<<<<<<< HEAD
 AVAILABLE_XAI_METHODS = {
     "Gradient",
     "Saliency",
@@ -40,11 +38,11 @@
         "Avg-Sensitivity": AvgSensitivity,
     },
     "Localisation": {
-        "Pointing Game": "ADD",
-        "TKI": "ADD",
+        "Pointing Game": PointingGame,
+        "TKI": TopKIntersection,
         "Relevance Mass Accuracy": "ADD",
-        "Relevance Mass Ranking": "ADD",
-        "Attribution Localization ": "ADD",
+        "Relevance Mass Ranking": RelevanceRankAccuracy,
+        "Attribution Localization ": AttributionLocalization,
     },
     "Complexity": {
         "Sparseness Test": Sparseness,
@@ -63,64 +61,6 @@
         "Dummy": Dummy,
     },
 }
-=======
-AVAILABLE_XAI_METHODS = {"Gradient",
-                         "Saliency",
-                         "GradientShap",
-                         "IntegratedGradients",
-                         "InputXGradient",
-                         "Occlusion",
-                         "FeatureAblation",
-                         "GradCam",
-                         "Control Var. Sobel Filter",
-                         "Control Var. Constant"
-                         }
-
-
-AVAILABLE_METRICS = {"Faithfulness": {
-            "Faithfulness Correlation": FaithfulnessCorrelation,
-            "Faithfulness Estimate": FaithfulnessEstimate,
-            "Pixel-Flipping": PixelFlipping,
-            "Region Segmentation": RegionPerturbation,
-            "Monotonicity 1": Monotonicity1,
-            "Monotonicity 2": Monotonicity2,
-            "Infidelity": Infidelity,
-            "Selectivity": Selectivity,
-            "SensitivityN": SensitivityN,
-            "IROF": IROF
-          },
-        "Robustness": {
-            "Continuity Test": Continuity,
-            "Input Independence Rate": InputIndependenceRate,
-            "Local Lipschitz Estimate": LocalLipschitzEstimate,
-            "Max-Sensitivity": MaxSensitivity,
-            "Avg-Sensitivity": AvgSensitivity,
-        },
-        "Localisation": {
-            "Pointing Game": PointingGame,
-            "TKI": TopKIntersection,
-            "Relevance Mass Accuracy": "ADD",
-            "Relevance Mass Ranking": RelevanceRankAccuracy,
-            "Attribution Localization ": AttributionLocalization,
-        },
-        "Complexity": {
-            "Sparseness Test": Sparseness,
-            "Complexity Test": Complexity,
-            "Effective Complexity": EffectiveComplexity,
-        },
-        "Randomisation": {
-            "Model Parameter Randomisation": ModelParameterRandomization,
-            "Random Logit": RandomLogit,
-        },
-        "Axiomatic": {
-            "Completeness Test": Completeness,
-            "Symmetry": Symmetry,
-            "InputInvariance": InputInvariance,
-            "Sensitivity": Sensitivity,
-            "Dummy": Dummy,
-        },
-        }
->>>>>>> 322adcef
 
 
 AVAILABLE_PERTURBATION_FUNCTIONS = {
